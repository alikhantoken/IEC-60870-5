%%% +----------------------------------------------------------------+
%%% | Copyright (c) 2024. Tokenov Alikhan, alikhantokenov@gmail.com  |
%%% | All rights reserved.                                           |
%%% | License can be found in the LICENSE file.                      |
%%% +----------------------------------------------------------------+

-ifndef(iec60870).
-define(iec60870, 1).

%% TODO. Temporary removal of the logger
%% -include_lib("kernel/include/logger.hrl").
%% -define(SELF, pid_to_list(self())++": ").
%% -define(LOGERROR(Text),          ?LOG_ERROR(?SELF ++ Text)).
%% -define(LOGERROR(Text,Params),   ?LOG_ERROR(?SELF ++ Text, Params)).
%% -define(LOGWARNING(Text),        ?LOG_WARNING(?SELF++Text)).
%% -define(LOGWARNING(Text,Params), ?LOG_WARNING(?SELF++Text, Params)).
%% -define(LOGINFO(Text),           ?LOG_INFO(?SELF++Text)).
%% -define(LOGINFO(Text,Params),    ?LOG_INFO(?SELF++Text, Params)).
%% -define(LOGDEBUG(Text),          ?LOG_DEBUG(?SELF++Text)).
%% -define(LOGDEBUG(Text,Params),   ?LOG_DEBUG(?SELF++Text,Params)).

<<<<<<< HEAD
-define(LOGERROR(Text),          lager:error(Text)).
-define(LOGERROR(Text,Params),   lager:error( Text, Params)).
-define(LOGWARNING(Text),        lager:warning(Text)).
-define(LOGWARNING(Text,Params), lager:warning(Text, Params)).
-define(LOGINFO(Text),           lager:info(Text)).
-define(LOGINFO(Text,Params),    lager:info(Text, Params)).
-define(LOGDEBUG(Text),          lager:debug(Text)).
-define(LOGDEBUG(Text,Params),   lager:debug(Text,Params)).

-define(DATA(Connection, Data), {data, Connection, Data}).
-define(OBJECT(Type, COT, IOA, Value), {object, Type, COT, IOA, Value}).
=======
-define(SELF, pid_to_list(self()) ++ ": ").
-define(LOGERROR(Text),           ?LOG_ERROR(?SELF ++ Text)).
-define(LOGERROR(Text, Params),   ?LOG_ERROR(?SELF ++ Text, Params)).
-define(LOGWARNING(Text),         ?LOG_WARNING(?SELF ++ Text)).
-define(LOGWARNING(Text, Params), ?LOG_WARNING(?SELF ++ Text, Params)).
-define(LOGINFO(Text),            ?LOG_INFO(?SELF ++ Text)).
-define(LOGINFO(Text, Params),    ?LOG_INFO(?SELF ++ Text, Params)).
-define(LOGDEBUG(Text),           ?LOG_DEBUG(?SELF ++ Text)).
-define(LOGDEBUG(Text, Params),   ?LOG_DEBUG(?SELF ++ Text, Params)).
>>>>>>> 83734851

%% Structure Qualifier (SQ) types:
%% 0 - Different IOAs
%% 1 - Continuous IOAs
-define(SQ_0, 16#00:1).
-define(SQ_1, 16#01:1).

%% Monitor direction types
-define(M_SP_NA_1, 16#01). %  1: SIQ                                     | Single point information
-define(M_SP_TA_1, 16#02). %  2: SIQ + CP24Time2A                        | Single point information with time tag
-define(M_DP_NA_1, 16#03). %  3: DIQ                                     | Double point information
-define(M_DP_TA_1, 16#04). %  4: DIQ + CP24Time2A                        | Double point information with time tag
-define(M_ST_NA_1, 16#05). %  5: VTI + QDS                               | Step position information
-define(M_ST_TA_1, 16#06). %  6: VTI + QDS + CP24Time2A                  | Step position information with time tag
-define(M_BO_NA_1, 16#07). %  7: BSI + QDS                               | Bit string of 32 bit
-define(M_BO_TA_1, 16#08). %  8: BSI + QDS + CP24Time2A                  | Bit string of 32 bit with time tag
-define(M_ME_NA_1, 16#09). %  9: NVA + QDS                               | Measured value, normalized value
-define(M_ME_TA_1, 16#0A). % 10: NVA + QDS + CP24Time2A                  | Measured value, normalized value with time tag
-define(M_ME_NB_1, 16#0B). % 11: SVA + QDS                               | Measured value, scaled value
-define(M_ME_TB_1, 16#0C). % 12: SVA + QDS + CP24Time2A                  | Measured value, scaled value with time tag
-define(M_ME_NC_1, 16#0D). % 13: IEEE STD 754 + QDS                      | Measured value, short floating point
-define(M_ME_TC_1, 16#0E). % 14: IEEE STD 754 + QDS + CP24Time2A         | Measured value, short floating point with time tag
-define(M_IT_NA_1, 16#0F). % 15: BCR                                     | Integrated totals
-define(M_IT_TA_1, 16#10). % 16: BCR + CP24Time2A                        | Integrated totals with time tag
-define(M_EP_TA_1, 16#11). % 17: CP16Time2A + CP24Time2A                 | Protection equipment with time tag
-define(M_EP_TB_1, 16#12). % 18: SEP + QDP + C + CP16Time2A + CP24Time2A | Packed events of protection equipment with time tag
-define(M_EP_TC_1, 16#13). % 19: OCI + QDP + CP16Time2A + CP24Time2A     | Packed output circuit information of protection equipment with time tag
-define(M_PS_NA_1, 16#14). % 20: SCD + QDS                               | Packed single-point information with status change detection
-define(M_ME_ND_1, 16#15). % 21: NVA                                     | Measured value, normalized value without QDS
%% There are no types from 22 to 29
-define(M_SP_TB_1, 16#1E). % 30: SIQ + CP56Time2A                        | Single point information with time tag
-define(M_DP_TB_1, 16#1F). % 31: DIQ + CP56Time2A                        | Double point information with time tag
-define(M_ST_TB_1, 16#20). % 32: VTI + QDS + CP56Time2A                  | Step position information with time tag
-define(M_BO_TB_1, 16#21). % 33: BSI + QDS + CP56Time2A                  | Bit string of 32 bit with time tag
-define(M_ME_TD_1, 16#22). % 34: NVA + QDS + CP56Time2A                  | Measured value, normalized value with time tag
-define(M_ME_TE_1, 16#23). % 35: SVA + QDS + CP56Time2A                  | Measured value, scaled value with time tag
-define(M_ME_TF_1, 16#24). % 36: IEEE STD 754 + QDS + CP56Time2A         | Measured value, short floating point value with time tag
-define(M_IT_TB_1, 16#25). % 37: BCR + CP56Time2A                        | Integrated totals with time tag
-define(M_EP_TD_1, 16#26). % 38: CP16Time2A + CP56Time2A                 | Event of protection equipment with time tag
-define(M_EI_NA_1, 16#46). % 70: Initialization Ending

%% Remote control commands without time tag
-define(C_SC_NA_1, 16#2D). % 45: Single command
-define(C_DC_NA_1, 16#2E). % 46: Double command
-define(C_RC_NA_1, 16#2F). % 47: Regulating step command
-define(C_SE_NA_1, 16#30). % 48: Set point command, normalized value
-define(C_SE_NB_1, 16#31). % 49: Set point command, scaled value
-define(C_SE_NC_1, 16#32). % 50: Set point command, short floating point value
-define(C_BO_NA_1, 16#33). % 51: Bit string 32 bit

%% Remote control commands with time tag
-define(C_SC_TA_1, 16#3A). % 58: Single command (time tag)
-define(C_DC_TA_1, 16#3B). % 59: Double command
-define(C_RC_TA_1, 16#3C). % 60: Regulating step command
-define(C_SE_TA_1, 16#3D). % 61: Set point command, normalized value
-define(C_SE_TB_1, 16#3E). % 62: Set point command, scaled value
-define(C_SE_TC_1, 16#3F). % 63: Set point command, short floating point value
-define(C_BO_TA_1, 16#40). % 64: Bit string 32 bit

%% Remote control commands on system information
-define(C_IC_NA_1, 16#64). % 100: Group Request Command
-define(C_CI_NA_1, 16#65). % 101: Counter Interrogation Command
-define(C_CS_NA_1, 16#67). % 103: Clock Synchronization Command

%% Limitations
-define(MAX_FRAME_LIMIT, 32767).
-define(MIN_FRAME_LIMIT, 1).

-define(MAX_COA, 65535).
-define(MIN_COA, 0).
-define(MAX_ORG, 255).
-define(MIN_ORG, 0).

-define(MAX_IOA_BYTES, 3).
-define(MIN_IOA_BYTES, 1).
-define(MAX_COA_BYTES, 2).
-define(MIN_COA_BYTES, 1).
-define(MAX_ORG_BYTES, 1).
-define(MIN_ORG_BYTES, 0).

-endif.<|MERGE_RESOLUTION|>--- conflicted
+++ resolved
@@ -7,31 +7,8 @@
 -ifndef(iec60870).
 -define(iec60870, 1).
 
-%% TODO. Temporary removal of the logger
-%% -include_lib("kernel/include/logger.hrl").
-%% -define(SELF, pid_to_list(self())++": ").
-%% -define(LOGERROR(Text),          ?LOG_ERROR(?SELF ++ Text)).
-%% -define(LOGERROR(Text,Params),   ?LOG_ERROR(?SELF ++ Text, Params)).
-%% -define(LOGWARNING(Text),        ?LOG_WARNING(?SELF++Text)).
-%% -define(LOGWARNING(Text,Params), ?LOG_WARNING(?SELF++Text, Params)).
-%% -define(LOGINFO(Text),           ?LOG_INFO(?SELF++Text)).
-%% -define(LOGINFO(Text,Params),    ?LOG_INFO(?SELF++Text, Params)).
-%% -define(LOGDEBUG(Text),          ?LOG_DEBUG(?SELF++Text)).
-%% -define(LOGDEBUG(Text,Params),   ?LOG_DEBUG(?SELF++Text,Params)).
+-include_lib("kernel/include/logger.hrl").
 
-<<<<<<< HEAD
--define(LOGERROR(Text),          lager:error(Text)).
--define(LOGERROR(Text,Params),   lager:error( Text, Params)).
--define(LOGWARNING(Text),        lager:warning(Text)).
--define(LOGWARNING(Text,Params), lager:warning(Text, Params)).
--define(LOGINFO(Text),           lager:info(Text)).
--define(LOGINFO(Text,Params),    lager:info(Text, Params)).
--define(LOGDEBUG(Text),          lager:debug(Text)).
--define(LOGDEBUG(Text,Params),   lager:debug(Text,Params)).
-
--define(DATA(Connection, Data), {data, Connection, Data}).
--define(OBJECT(Type, COT, IOA, Value), {object, Type, COT, IOA, Value}).
-=======
 -define(SELF, pid_to_list(self()) ++ ": ").
 -define(LOGERROR(Text),           ?LOG_ERROR(?SELF ++ Text)).
 -define(LOGERROR(Text, Params),   ?LOG_ERROR(?SELF ++ Text, Params)).
@@ -41,7 +18,6 @@
 -define(LOGINFO(Text, Params),    ?LOG_INFO(?SELF ++ Text, Params)).
 -define(LOGDEBUG(Text),           ?LOG_DEBUG(?SELF ++ Text)).
 -define(LOGDEBUG(Text, Params),   ?LOG_DEBUG(?SELF ++ Text, Params)).
->>>>>>> 83734851
 
 %% Structure Qualifier (SQ) types:
 %% 0 - Different IOAs
