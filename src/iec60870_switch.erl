--- conflicted
+++ resolved
@@ -67,15 +67,9 @@
       end;
     % Succeeded to register port, start the switch
     true ->
-<<<<<<< HEAD
-      case catch iec60870_ft12:start_link(maps:with([port, port_options, address_size], Options)) of
-        {error, Reason} ->
-          ServerPID ! {error, self(), {serial_port_init_fail, Reason}};
-=======
       case catch iec60870_ft12:start_link(maps:with([port, address_size], Options)) of
         {'EXIT', _} ->
           ServerPID ! {error, self(), serial_port_init_fail};
->>>>>>> 83734851
         PortFT12 ->
           ServerPID ! {ready, self(), self()},
           switch_loop(#switch_state{port_ft12 = PortFT12, servers = #{}, name = PortName})
