%%% +----------------------------------------------------------------+
%%% | Copyright (c) 2024. Tokenov Alikhan, alikhantokenov@gmail.com  |
%%% | All rights reserved.                                           |
%%% | License can be found in the LICENSE file.                      |
%%% +----------------------------------------------------------------+

-module(iec60870_server_stm).
-behaviour(gen_statem).

-include("iec60870.hrl").
-include("asdu.hrl").

%%% +--------------------------------------------------------------+
%%% |                     Server Process Tree                      |
%%% +--------------------------------------------------------------+
%%% |                  Server State Machine                        |
%%% |                      /          \                            |
%%% |           Update Queue          Send Queue                   |
%%% |                                          \                   |
%%% |                                          Connection          |
%%% +--------------------------------------------------------------+
%%% | Description:                                                 |
%%% |   - Server STM: handles events and acts as an orchestrator   |
%%% |      of the other processes in the tree                      |
%%% |   - Update queue: receives updates from esubscribe and       |
%%% |      handles group requests                                  |
%%% |   - Send queue: receives command functions from STM and      |
%%% |     updates from update queue to send to the connection      |
%%% |   - Connection: handles transport level communication        |
%%% | All processes are linked according to the tree               |
%%% +--------------------------------------------------------------+

%%% +--------------------------------------------------------------+
%%% |                            OTP API                           |
%%% +--------------------------------------------------------------+

-export([
  callback_mode/0,
  code_change/3,
  init/1,
  handle_event/4,
  terminate/3
]).

%%% +---------------------------------------------------------------+
%%% |                         Macros & Records                      |
%%% +---------------------------------------------------------------+

-record(state, {
  root,
  groups,
  settings,
  connection,
  send_queue,
  update_queue
}).

-record(update_state, {
  owner,
  name,
  tickets,
  update_queue,
  send_queue_pid,
  asdu_settings,
  pointer,
  storage
}).

-record(send_state, {
  owner,
  name,
  tickets,
  update_queue_pid,
  send_queue,
  connection
}).

-define(REMOTE_CONTROL_PRIORITY, 0).
-define(COMMAND_PRIORITY, 1).
-define(UPDATE_PRIORITY, 2).

-define(GLOBAL_GROUP, 0).
-define(START_GROUP, 1).
-define(END_GROUP, 16).

-define(ESUBSCRIBE_DELAY, 100).

%% States
-define(RUNNING, running).

%%% +--------------------------------------------------------------+
%%% |                  OTP behaviour implementation                |
%%% +--------------------------------------------------------------+

callback_mode() -> [
  handle_event_function,
  state_enter
].

init({Root, Connection, #{
  name := Name,
  groups := Groups,
  storage := Storage,
  asdu := ASDUSettings
} = Settings}) ->
  ?LOGINFO("server ~p: initiating incoming connection...", [Name]),
  {ok, SendQueue} = start_link_send_queue(Name, Connection),
  {ok, UpdateQueue} = start_link_update_queue(Name, Storage, SendQueue, ASDUSettings),
  process_flag(trap_exit, true),
  erlang:monitor(process, Root),
  init_group_requests(Groups),
  {ok, ?RUNNING, #state{
    root = Root,
    settings = Settings,
    connection = Connection,
    send_queue = SendQueue,
    update_queue = UpdateQueue
  }}.

handle_event(enter, _PrevState, ?RUNNING, _Data) ->
  keep_state_and_data;

%% Incoming packets from the connection
handle_event(info, {asdu, Connection, ASDU}, _AnyState, #state{
  settings = #{
    name := Name,
    asdu := ASDUSettings
  },
  connection = Connection
} = State)->
  try
    ParsedASDU = iec60870_asdu:parse(ASDU, ASDUSettings),
    handle_asdu(ParsedASDU, State)
  catch
    _Exception:Error ->
      ?LOGERROR("~p server received invalid ASDU. ASDU: ~p, Error: ~p", [Name, ASDU, Error]),
      keep_state_and_data
  end;

handle_event(info, {update_group, GroupID, Timer}, ?RUNNING, #state{
  update_queue = UpdateQueue
}) ->
  UpdateQueue ! {general_interrogation, self(), {update_group, GroupID}},
  timer:send_after(Timer, {update_group, GroupID, Timer}),
  keep_state_and_data;

%% The connection is down
handle_event(info, {'EXIT', Connection, Reason}, _AnyState, #state{
  connection = Connection
}) ->
  ?LOGWARNING("server connection terminated. Reason: ~p", [Reason]),
  {stop, Reason};

%% The send queue process is down
handle_event(info, {'EXIT', SendQueue, Reason}, _AnyState, #state{
  send_queue = SendQueue
}) ->
  ?LOGWARNING("server send queue process terminated. Reason: ~p", [Reason]),
  {stop, Reason};

%% The update queue process is down
handle_event(info, {'EXIT', UpdateQueue, Reason}, _AnyState, #state{
  send_queue = UpdateQueue
}) ->
  ?LOGWARNING("server update queue process terminated. Reason: ~p", [Reason]),
  {stop, Reason};

%% The root process is down
handle_event(info, {'DOWN', _, process, Root, Reason}, _AnyState, #state{
  root = Root
}) ->
  ?LOGWARNING("incoming server connection terminated. Reason: ~p", [Reason]),
  {stop, Reason};

handle_event(EventType, EventContent, _AnyState, _Data) ->
  ?LOGWARNING("incoming server connection received unexpected event type. Event: ~p, Content: ~p", [
    EventType, EventContent
  ]),
  keep_state_and_data.

% ??? We have to exit SendQueue and UpdateQueue if the reason is normal
terminate(Reason, _, _State) when Reason =:= normal; Reason =:= shutdown ->
  ?LOGWARNING("incoming server connection is terminated normally. Reason: ~p", [Reason]),
  ok;
terminate({connection_closed, Reason}, _, _State)->
  ?LOGWARNING("incoming server connection is closed. Reason: ~p", [Reason]),
  ok;
terminate(Reason, _, _Data) ->
  ?LOGWARNING("incoming server connection is terminated abnormally. Reason: ~p", [Reason]),
  ok.

code_change(_OldVsn, State, _Extra) ->
  {ok, State}.

%%% +--------------------------------------------------------------+
%%% |                      Internal functions                      |
%%% +--------------------------------------------------------------+

init_group_requests(Groups)  ->
  [begin
     timer:send_after(0, {update_group, GroupID, Millis})
   end || #{id := GroupID, update := Millis} <- Groups, is_integer(Millis)].

%% Receiving information data objects
handle_asdu(#asdu{
  type = Type,
  objects = Objects
}, #state{
  settings = #{
    command_handler := Handler,
    root := Root
  }
})
  when (Type >= ?M_SP_NA_1 andalso Type =< ?M_ME_ND_1)
    orelse (Type >= ?M_SP_TB_1 andalso Type =< ?M_EP_TD_1)
    orelse (Type =:= ?M_EI_NA_1) ->
  % When a command handler is defined, any information data objects should be ignored
  case is_function(Handler) of
    true ->
      ignore;
    false ->
      [iec60870_server:update_value(Root, IOA, Value) || {IOA, Value} <- Objects]
  end,
  keep_state_and_data;

%% Remote control commands
%% +--------------------------------------------------------------+
%% | Note: The write request on the server begins with the        |
%% | execution of the handler. It is asynchronous because we      |
%% | don't want to delay the work of the entire state machine.    |
%% | Handler must return {error, Error} or ok                     |
%% +--------------------------------------------------------------+

handle_asdu(#asdu{
  type = Type,
  objects = Objects
}, #state{
  settings = #{
    command_handler := Handler,
    asdu := ASDUSettings,
    root := ServerRef
  }
} = State)
  when (Type >= ?C_SC_NA_1 andalso Type =< ?C_BO_NA_1)
    orelse (Type >= ?C_SC_TA_1 andalso Type =< ?C_BO_TA_1) ->
  if
    is_function(Handler) ->
      try
        [{IOA, Value}] = Objects,
        case Handler(ServerRef, Type, IOA, Value) of
          {error, HandlerError} ->
            ?LOGERROR("remote control handler returned error: ~p", [HandlerError]),
            NegativeConfirmation = build_asdu(Type, ?COT_ACTCON, ?NEGATIVE_PN, Objects, ASDUSettings),
            send_asdu(?COMMAND_PRIORITY, NegativeConfirmation, State);
          ok ->
            %% +------------[ Activation confirmation ]-------------+
            Confirmation = build_asdu(Type, ?COT_ACTCON, ?POSITIVE_PN, Objects, ASDUSettings),
            send_asdu(?COMMAND_PRIORITY, Confirmation, State),
            %% +------------[ Activation termination ]--------------+
            Termination = build_asdu(Type, ?COT_ACTTERM, ?POSITIVE_PN, Objects, ASDUSettings),
            send_asdu(?COMMAND_PRIORITY, Termination, State)
        end
      catch
        _Exception:Reason ->
          ?LOGERROR("remote control handler failed. Reason: ~p", [Reason]),
          %% +-------[ Negative activation confirmation ]---------+
          ExceptionNegConfirmation = build_asdu(Type, ?COT_ACTCON, ?NEGATIVE_PN, Objects, ASDUSettings),
          send_asdu(?COMMAND_PRIORITY, ExceptionNegConfirmation, State)
      end;
    true ->
      %% +-------[ Negative activation confirmation ]---------+
      ?LOGWARNING("remote control request accepted but no handler is defined"),
      NegativeConfirmation = build_asdu(Type, ?COT_ACTCON, ?NEGATIVE_PN, Objects, ASDUSettings),
      send_asdu(?COMMAND_PRIORITY, NegativeConfirmation, State)
  end,
  keep_state_and_data;

%% General Interrogation Command
handle_asdu(#asdu{
  type = ?C_IC_NA_1,
  objects = [{_IOA, GroupID}]
}, #state{
  update_queue = UpdateQueue,
  settings = #{
    name := Name
  }
}) ->
  ?LOGDEBUG("server ~p: received GI to group ~p", [Name, GroupID]),
  UpdateQueue ! {general_interrogation, self(), GroupID},
  keep_state_and_data;

%% Counter Interrogation Command
handle_asdu(#asdu{
  type = ?C_CI_NA_1,
  objects = [{IOA, GroupID}]
}, #state{
  settings = #{
    asdu := ASDUSettings
  }
} = State) ->
  % TODO: Counter Interrogation is not supported
  [NegativeConfirmation] = iec60870_asdu:build(#asdu{
    type = ?C_CI_NA_1,
    pn = ?NEGATIVE_PN,
    cot = ?COT_ACTCON,
    objects = [{IOA, GroupID}]
  }, ASDUSettings),
  send_asdu(?COMMAND_PRIORITY, NegativeConfirmation, State),
  keep_state_and_data;

%% Clock Synchronization Command
handle_asdu(#asdu{
  type = ?C_CS_NA_1
}, #state{}) ->
  % TODO: Clock Synchronization is not supported
  % +-------------[ Send initialization ]-------------+
  keep_state_and_data;

%% All other unexpected asdu types
handle_asdu(#asdu{
  type = Type
}, #state{
  settings = #{name := Name}
}) ->
  ?LOGWARNING("~p server received unsupported ASDU type. Type: ~p", [Name, Type]),
  keep_state_and_data.

send_asdu(Priority, ASDU, #state{
  send_queue = SendQueue
}) ->
  SendQueue ! {send_no_confirm, self(), Priority, ASDU}.

build_asdu(Type, COT, PN, Objects, Settings) ->
  [Packet] = iec60870_asdu:build(#asdu{
    type = Type,
    cot = COT,
    pn = PN,
    objects = Objects
  }, Settings),
  Packet.

%%% +--------------------------------------------------------------+
%%% |                     Update Queue Process                     |
%%% +--------------------------------------------------------------+
%%% | Description: update queue process is responsible only for    |
%%% | the incoming updates from the esubscribe and handling GI     |
%%% | requests from the server state machine process               |
%%% +--------------------------------------------------------------+
%%% | Update queue ETS format: {Priority, Type, IOA} => COT        |
%%% +--------------------------------------------------------------+

start_link_update_queue(Name, Storage, SendQueue, ASDUSettings) ->
  Owner = self(),
  {ok, spawn_link(
    fun() ->
      esubscribe:subscribe(Name, update, self()),
      UpdateQueue = ets:new(update_queue, [
        ordered_set,
        private,
        {write_concurrency, auto}
      ]),
      update_queue(#update_state{
        owner = Owner,
        name = Name,
        storage = Storage,
        update_queue = UpdateQueue,
        send_queue_pid = SendQueue,
        asdu_settings = ASDUSettings,
        pointer = ets:first(UpdateQueue),
        tickets = #{}
      })
    end)}.

update_queue(#update_state{
  name = Name,
  owner = Owner,
  tickets = Tickets,
  storage = Storage,
  update_queue = UpdateQueue,
  send_queue_pid = SendQueuePID,
  asdu_settings = ASDUSettings
} = InState) ->
  State =
    receive
      {confirm, TicketRef} ->
        InState#update_state{tickets = maps:remove(TicketRef, Tickets)};
      {Name, update, Update, _, Actor} when Actor =/= self() ->
        save_update(UpdateQueue, ?UPDATE_PRIORITY, ?COT_SPONT, Update),
        InState;
      {general_interrogation, Owner, {update_group, GroupID}} ->
        GroupUpdates = collect_group_updates(GroupID, UpdateQueue, Storage),
        [save_update(UpdateQueue, ?COMMAND_PRIORITY, ?COT_SPONT, {IOA, DataObject})
          || {IOA, DataObject} <- GroupUpdates],
        InState;
      {general_interrogation, Owner, GroupID} ->
        GroupUpdates = collect_group_updates(GroupID, UpdateQueue, Storage),
        [Confirmation] = iec60870_asdu:build(#asdu{
          type = ?C_IC_NA_1,
          pn = ?POSITIVE_PN,
          cot = ?COT_ACTCON,
          objects = [{_IOA = 0, GroupID}]
        }, ASDUSettings),
        send_update(SendQueuePID, ?COMMAND_PRIORITY, Confirmation),
        [save_update(UpdateQueue, ?COMMAND_PRIORITY, ?COT_GROUP(GroupID), {IOA, DataObject})
          || {IOA, DataObject} <- GroupUpdates],
        InState;
      Unexpected ->
        ?LOGWARNING("update queue ~p: received unexpected message: ~p", [Name, Unexpected]),
        InState
    end,
  OutState = check_tickets(Tickets, State),
  update_queue(OutState).

%%% +--------------------------------------------------------------+
%%% |                      Helper functions                        |
%%% +--------------------------------------------------------------+

check_tickets(Tickets, #update_state{
  asdu_settings = ASDUSettings,
  send_queue_pid = SendQueuePID,
  pointer = Pointer
} = State) when map_size(Tickets) =:= 0 ->
  case start_collect(State, Pointer) of
    empty ->
      State;
    {NextPointer, Priority, COT, [{_IOA, #{type := Type}} | _Rest] = TypeUpdates} ->
      ListASDU = iec60870_asdu:build(#asdu{
        type = Type,
        cot = COT,
        pn = ?POSITIVE_PN,
        objects = TypeUpdates
      }, ASDUSettings),
      NewTickets = lists:foldl(
        fun(ASDU, AccIn) ->
          Ticket = send_update(SendQueuePID, Priority, ASDU),
          AccIn#{Ticket => wait}
        end, #{}, ListASDU),
      State#update_state{
        tickets = NewTickets,
        pointer = NextPointer
      }
  end;
check_tickets(_Tickets, State) ->
  State.

start_collect(#update_state{
  update_queue = UpdateQueue
} = State, '$end_of_table') ->
  StartPointer = ets:first(UpdateQueue),
  case StartPointer of
    '$end_of_table' ->
      empty;
    {Priority, Type, _IOA} ->
      [{_Key, COT}] = ets:lookup(UpdateQueue, StartPointer),
      {NextPointer, Updates} = collect(State, Priority, Type, COT, {StartPointer, COT}, []),
      {NextPointer, Priority, COT, Updates}
  end;
start_collect(#update_state{
  update_queue = UpdateQueue
} = State, Pointer) ->
  [{{Priority, Type, _IOA}, COT}] = ets:lookup(UpdateQueue, Pointer),
  {NextPointer, Updates} = collect(State, Priority, Type, COT, {Pointer, COT}, []),
  {NextPointer, Priority, COT, Updates}.

collect(_State, _Priority, _Type, _COT, '$end_of_table', Acc) ->
  {'$end_of_table', Acc};
collect(#update_state{
  update_queue = UpdateQueue,
  send_queue_pid = SendQueuePID,
  storage = Storage,
  asdu_settings = ASDUSettings
} = State, Priority, Type, InCOT, {LastKey, LastCOT} = Pointer, AccIn) ->
  case ets:lookup(UpdateQueue, LastKey) of
    [{{Priority, Type, IOA} = Key, InCOT}] ->
      AccOut =
        case ets:lookup(Storage, IOA) of
          [] ->
            [];
          [DataObject] ->
            [DataObject | AccIn]
        end,
      collect(State, Priority, Type, InCOT, get_next_pointer(UpdateQueue, Key), AccOut);
    [{_OtherKey, OtherCOT}] ->
      case is_gi_termination(LastCOT, OtherCOT) of
        true ->
          [Termination] = iec60870_asdu:build(#asdu{
            type = ?C_IC_NA_1,
            pn = ?POSITIVE_PN,
            cot = ?COT_ACTTERM,
            objects = [{_IOA = 0, LastCOT - ?COT_GROUP_MIN}]
          }, ASDUSettings),
          send_update(SendQueuePID, ?COMMAND_PRIORITY, Termination);
        false ->
          ok
      end,
      {Pointer, AccIn}
  end.

get_next_pointer(Table, Key) ->
  case ets:next(Table, Key) of
    '$end_of_table' ->
      '$end_of_table';
    NextKey ->
      [{_Key, COT}] = ets:lookup(Table, NextKey),
      {NextKey, COT}
  end.

collect_group_updates(GroupID, UpdateQueue, Storage) ->
  case GroupID of
    ?GLOBAL_GROUP ->
      ets:delete_all_objects(UpdateQueue),
      ets:tab2list(Storage);
    Group when Group >= ?START_GROUP andalso Group =< ?END_GROUP ->
      ets:match_object(Storage, {'_', #{group => GroupID}});
    _ ->
      []
  end.

send_update(SendQueue, Priority, ASDU) ->
  SendQueue ! {send_confirm, self(), Priority, ASDU},
  receive {confirm, TicketRef} -> TicketRef end.

is_gi_termination(LastCOT, CurrentCOT)
  when (LastCOT >= ?GLOBAL_GROUP andalso LastCOT =< ?END_GROUP)
    andalso (CurrentCOT < ?GLOBAL_GROUP andalso CurrentCOT > ?END_GROUP) ->
      true;
is_gi_termination(_LastCOT, _CurrentCOT) ->
  false.

%% Updating the ETS table
%% Search description: we are looking for the existing IOA
%% - If it’s not found, insert the new update;
%% - If it is found, replace the existing data only if the
%%   new update has equal or lower priority;
%% - If it is found and current update has lower priority,
%%   then do nothing.
save_update(UpdateQueue, Priority, COT, {IOA, #{type := Type}}) ->
  case ets:select(UpdateQueue, [{{{'_', '_', IOA}, '_'}, [], ['$_']}]) of
    [] ->
      ets:insert(UpdateQueue, {{Priority, Type, IOA}, COT});
    [{{SelectPriority, _Type, _IOA} = Key, _COT}] ->
      case Priority >= SelectPriority of
        true ->
          ets:delete(UpdateQueue, Key),
          ets:insert(UpdateQueue, {{Priority, Type, IOA}, COT});
        false ->
          ignore
      end
  end.

%%% +--------------------------------------------------------------+
%%% |                      Send Queue Process                      |
%%% +--------------------------------------------------------------+
%%% | Description: send queue process is ONLY responsible for      |
%%% | sending data from state machine process to the connection    |
%%% | process (i.e. transport level).                              |
%%% +--------------------------------------------------------------+
%%% | Send queue ETS format: {Priority, Ref} => ASDU               |
%%% +--------------------------------------------------------------+

start_link_send_queue(Name, Connection) ->
  Owner = self(),
  {ok, spawn_link(
    fun() ->
      SendQueue = ets:new(send_queue, [
        ordered_set,
        private,
        {write_concurrency, auto}
      ]),
      send_queue(#send_state{
        owner = Owner,
        name = Name,
        send_queue = SendQueue,
        connection = Connection,
        tickets = #{}
      })
    end)}.

send_queue(#send_state{
  send_queue = SendQueue,
  owner = Owner,
  tickets = Tickets
} = InState) ->
  State =
    receive
      {confirm, Reference} ->
        return_confirmation(Tickets, Reference),
        InState#send_state{tickets = maps:remove(Reference, Tickets)};
      {send_confirm, Sender, Priority, ASDU} ->
        Reference = make_ref(),
        Sender ! {confirm, Reference},
        ets:insert(SendQueue, {{Priority, Reference}, {Sender, ASDU}}),
        InState;
      {send_no_confirm, Owner, Priority, ASDU} ->
<<<<<<< HEAD
        ets:insert(SendQueue, {{Priority, make_ref()}, {none,ASDU}}),
=======
        ets:insert(SendQueue, {{Priority, make_ref()}, {none, ASDU}}),
>>>>>>> f59e55a7
        InState
    end,
  OutState = check_send_queue(State),
  send_queue(OutState).

check_send_queue(#send_state{
  send_queue = SendQueue,
  connection = Connection,
  tickets = Tickets
<<<<<<< HEAD
} = InState) ->
  % ??? We cannot send another ASDU if the previous one is not confirmed yet
=======
} = InState) when map_size(Tickets) =:= 0 ->
>>>>>>> f59e55a7
  case ets:first(SendQueue) of
    '$end_of_table' ->
      InState;
    {_Priority, Reference} = Key ->
      % We save the ticket to wait for confirmation for this process
      [{_Key, {Sender, ASDU}}] = ets:lookup(SendQueue, Key),
      send_to_connection(Connection, Reference, ASDU),
      ets:delete(SendQueue, Key),
      case Sender of
        % Ticket with confirmation, we must return confirmation to the sender
        none -> InState#send_state{tickets = Tickets#{Reference => no_confirm}};
        % Ticket without confirmation, we just send it to the connection
        _PID -> InState#send_state{tickets = Tickets#{Reference => Sender}}
      end
  end;
check_send_queue(#send_state{} = State) ->
  State.

%%% +--------------------------------------------------------------+
%%% |                      Helper functions                        |
%%% +--------------------------------------------------------------+

return_confirmation(Tickets, Reference) ->
  case Tickets of
<<<<<<< HEAD
    #{Reference := Sender} when is_pid( Sender )->
=======
    #{Reference := Sender} when is_pid(Sender) ->
>>>>>>> f59e55a7
      Sender ! {confirm, Reference};
    _Other ->
      ok
  end.

send_to_connection(Connection, Reference, ASDU) ->
  Connection ! {asdu, self(), Reference, ASDU}.<|MERGE_RESOLUTION|>--- conflicted
+++ resolved
@@ -251,27 +251,27 @@
           {error, HandlerError} ->
             ?LOGERROR("remote control handler returned error: ~p", [HandlerError]),
             NegativeConfirmation = build_asdu(Type, ?COT_ACTCON, ?NEGATIVE_PN, Objects, ASDUSettings),
-            send_asdu(?COMMAND_PRIORITY, NegativeConfirmation, State);
+            send_asdu(?REMOTE_CONTROL_PRIORITY, NegativeConfirmation, State);
           ok ->
             %% +------------[ Activation confirmation ]-------------+
             Confirmation = build_asdu(Type, ?COT_ACTCON, ?POSITIVE_PN, Objects, ASDUSettings),
-            send_asdu(?COMMAND_PRIORITY, Confirmation, State),
+            send_asdu(?REMOTE_CONTROL_PRIORITY, Confirmation, State),
             %% +------------[ Activation termination ]--------------+
             Termination = build_asdu(Type, ?COT_ACTTERM, ?POSITIVE_PN, Objects, ASDUSettings),
-            send_asdu(?COMMAND_PRIORITY, Termination, State)
+            send_asdu(?REMOTE_CONTROL_PRIORITY, Termination, State)
         end
       catch
         _Exception:Reason ->
           ?LOGERROR("remote control handler failed. Reason: ~p", [Reason]),
           %% +-------[ Negative activation confirmation ]---------+
           ExceptionNegConfirmation = build_asdu(Type, ?COT_ACTCON, ?NEGATIVE_PN, Objects, ASDUSettings),
-          send_asdu(?COMMAND_PRIORITY, ExceptionNegConfirmation, State)
+          send_asdu(?REMOTE_CONTROL_PRIORITY, ExceptionNegConfirmation, State)
       end;
     true ->
       %% +-------[ Negative activation confirmation ]---------+
       ?LOGWARNING("remote control request accepted but no handler is defined"),
       NegativeConfirmation = build_asdu(Type, ?COT_ACTCON, ?NEGATIVE_PN, Objects, ASDUSettings),
-      send_asdu(?COMMAND_PRIORITY, NegativeConfirmation, State)
+      send_asdu(?REMOTE_CONTROL_PRIORITY, NegativeConfirmation, State)
   end,
   keep_state_and_data;
 
@@ -356,8 +356,7 @@
       esubscribe:subscribe(Name, update, self()),
       UpdateQueue = ets:new(update_queue, [
         ordered_set,
-        private,
-        {write_concurrency, auto}
+        private
       ]),
       update_queue(#update_state{
         owner = Owner,
@@ -366,7 +365,7 @@
         update_queue = UpdateQueue,
         send_queue_pid = SendQueue,
         asdu_settings = ASDUSettings,
-        pointer = ets:first(UpdateQueue),
+        pointer = ets:first(UpdateQueue), % ???
         tickets = #{}
       })
     end)}.
@@ -384,11 +383,14 @@
     receive
       {confirm, TicketRef} ->
         InState#update_state{tickets = maps:remove(TicketRef, Tickets)};
-      {Name, update, Update, _, Actor} when Actor =/= self() ->
+      {Name, update, Update, _, Actor} when Actor =/= Owner ->
         save_update(UpdateQueue, ?UPDATE_PRIORITY, ?COT_SPONT, Update),
         InState;
       {general_interrogation, Owner, {update_group, GroupID}} ->
         GroupUpdates = collect_group_updates(GroupID, UpdateQueue, Storage),
+        drop_updates( GroupID, GroupUpdates ),
+
+        % ??? ets:insert(UpdateQueue, [{{Priority, Type, IOA}, COT}]);
         [save_update(UpdateQueue, ?COMMAND_PRIORITY, ?COT_SPONT, {IOA, DataObject})
           || {IOA, DataObject} <- GroupUpdates],
         InState;
@@ -400,7 +402,9 @@
           cot = ?COT_ACTCON,
           objects = [{_IOA = 0, GroupID}]
         }, ASDUSettings),
-        send_update(SendQueuePID, ?COMMAND_PRIORITY, Confirmation),
+
+        SendQueuePID ! {send_no_confirm, self(), ?COMMAND_PRIORITY, Confirmation},
+        % ???
         [save_update(UpdateQueue, ?COMMAND_PRIORITY, ?COT_GROUP(GroupID), {IOA, DataObject})
           || {IOA, DataObject} <- GroupUpdates],
         InState;
@@ -461,6 +465,13 @@
   [{{Priority, Type, _IOA}, COT}] = ets:lookup(UpdateQueue, Pointer),
   {NextPointer, Updates} = collect(State, Priority, Type, COT, {Pointer, COT}, []),
   {NextPointer, Priority, COT, Updates}.
+
+
+-record(order,{ priority, cot, type, ioa }).
+% ets order:
+% { #order{}, true }
+% ets ioa_index:
+% { IOA1 : #order{} }
 
 collect(_State, _Priority, _Type, _COT, '$end_of_table', Acc) ->
   {'$end_of_table', Acc};
@@ -518,7 +529,7 @@
 
 send_update(SendQueue, Priority, ASDU) ->
   SendQueue ! {send_confirm, self(), Priority, ASDU},
-  receive {confirm, TicketRef} -> TicketRef end.
+  receive {accepted, TicketRef} -> TicketRef end.
 
 is_gi_termination(LastCOT, CurrentCOT)
   when (LastCOT >= ?GLOBAL_GROUP andalso LastCOT =< ?END_GROUP)
@@ -535,11 +546,15 @@
 %% - If it is found and current update has lower priority,
 %%   then do nothing.
 save_update(UpdateQueue, Priority, COT, {IOA, #{type := Type}}) ->
+  % {P, T, IOA}
+
+  % ??? check priority with ets:lookup
+
   case ets:select(UpdateQueue, [{{{'_', '_', IOA}, '_'}, [], ['$_']}]) of
     [] ->
       ets:insert(UpdateQueue, {{Priority, Type, IOA}, COT});
     [{{SelectPriority, _Type, _IOA} = Key, _COT}] ->
-      case Priority >= SelectPriority of
+      case Priority =< SelectPriority of
         true ->
           ets:delete(UpdateQueue, Key),
           ets:insert(UpdateQueue, {{Priority, Type, IOA}, COT});
@@ -564,8 +579,7 @@
     fun() ->
       SendQueue = ets:new(send_queue, [
         ordered_set,
-        private,
-        {write_concurrency, auto}
+        private
       ]),
       send_queue(#send_state{
         owner = Owner,
@@ -588,15 +602,11 @@
         InState#send_state{tickets = maps:remove(Reference, Tickets)};
       {send_confirm, Sender, Priority, ASDU} ->
         Reference = make_ref(),
-        Sender ! {confirm, Reference},
+        Sender ! {accepted, Reference},
         ets:insert(SendQueue, {{Priority, Reference}, {Sender, ASDU}}),
         InState;
       {send_no_confirm, Owner, Priority, ASDU} ->
-<<<<<<< HEAD
-        ets:insert(SendQueue, {{Priority, make_ref()}, {none,ASDU}}),
-=======
         ets:insert(SendQueue, {{Priority, make_ref()}, {none, ASDU}}),
->>>>>>> f59e55a7
         InState
     end,
   OutState = check_send_queue(State),
@@ -606,26 +616,15 @@
   send_queue = SendQueue,
   connection = Connection,
   tickets = Tickets
-<<<<<<< HEAD
-} = InState) ->
-  % ??? We cannot send another ASDU if the previous one is not confirmed yet
-=======
 } = InState) when map_size(Tickets) =:= 0 ->
->>>>>>> f59e55a7
   case ets:first(SendQueue) of
     '$end_of_table' ->
       InState;
     {_Priority, Reference} = Key ->
       % We save the ticket to wait for confirmation for this process
-      [{_Key, {Sender, ASDU}}] = ets:lookup(SendQueue, Key),
+      [{_Key, {Sender, ASDU}}] = ets:take(SendQueue, Key),
       send_to_connection(Connection, Reference, ASDU),
-      ets:delete(SendQueue, Key),
-      case Sender of
-        % Ticket with confirmation, we must return confirmation to the sender
-        none -> InState#send_state{tickets = Tickets#{Reference => no_confirm}};
-        % Ticket without confirmation, we just send it to the connection
-        _PID -> InState#send_state{tickets = Tickets#{Reference => Sender}}
-      end
+      InState#send_state{tickets = Tickets#{Reference => Sender}}
   end;
 check_send_queue(#send_state{} = State) ->
   State.
@@ -636,11 +635,7 @@
 
 return_confirmation(Tickets, Reference) ->
   case Tickets of
-<<<<<<< HEAD
-    #{Reference := Sender} when is_pid( Sender )->
-=======
     #{Reference := Sender} when is_pid(Sender) ->
->>>>>>> f59e55a7
       Sender ! {confirm, Reference};
     _Other ->
       ok
