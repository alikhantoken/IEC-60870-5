-module(iec60870_server_stm).
-behaviour(gen_statem).

-include("iec60870.hrl").
-include("asdu.hrl").

-export([
  callback_mode/0,
  code_change/3,
  init/1,
  handle_event/4,
  terminate/3
]).

-record(data, {
  root,
  groups,
  settings,
  connection
}).

%% +--------------------------------------------------------------+
%% |                           States                             |
%% +--------------------------------------------------------------+

-define(RUNNING, running).

%% +--------------------------------------------------------------+
%% |                   OTP gen_statem behaviour                   |
%% +--------------------------------------------------------------+

callback_mode() -> [
  handle_event_function,
  state_enter
].

init({Root, Connection, #{name := Name, groups := Groups} = Settings}) ->
  ?LOGINFO("~p start incoming connection", [Name]),
  esubscribe:subscribe(Name, update, self()),
  process_flag(trap_exit, true),
  erlang:monitor(process, Root),
  [begin
     timer:send_after(0, {update_group, GroupID, Millis})
   end || #{id := GroupID, update := Millis} <- Groups, is_integer(Millis)],
  {ok, ?RUNNING, #data{
    root = Root,
    settings = Settings,
    connection = Connection
  }}.

handle_event(enter, _PrevState, ?RUNNING, _Data) ->
  keep_state_and_data;

%% Event from esubscriber notify
handle_event(info, {Name, update, {IOA, Value}, _, Actor}, ?RUNNING, #data{
  settings = #{
    name := Name,
    asdu := ASDUSettings
  },
  connection = Connection
}) when Actor =/= self() ->
  %% Getting all updates
  Items = [Object || {Object, _Node, A} <- esubscribe:lookup(Name, update), A =/= self()],
  send_items([{IOA, Value} | Items], Connection, ?COT_SPONT, ASDUSettings),
  keep_state_and_data;

%% From the connection
handle_event(info, {asdu, Connection, ASDU}, _AnyState, #data{
  settings = #{
    name := Name,
    asdu := ASDUSettings
  },
  connection = Connection
} = Data)->
  try
    ParsedASDU = iec60870_asdu:parse(ASDU, ASDUSettings),
    handle_asdu(ParsedASDU, Data)
  catch
    _:E:S ->
      ?LOGERROR("~p invalid ASDU received: ~p, error: ~p, stack ~p", [Name, ASDU, E, S]),
      keep_state_and_data
  end;

%% Ignore self notifications
handle_event(info, {_Scope, update, _, _, _Self}, _AnyState, _Data) ->
  keep_state_and_data;

handle_event(info, {update_group, GroupID, Timer}, ?RUNNING, #data{
  settings = #{
    root := Root,
    asdu := ASDUSettings
  },
  connection = Connection
}) ->
  timer:send_after(Timer, {update_group, GroupID, Timer}),
  Items = iec60870_server:find_group_items(Root, GroupID),
  send_items(Items, Connection, ?COT_PER, ASDUSettings),
  keep_state_and_data;

%% The connection is down
handle_event(info, {'EXIT', Connection, Reason}, _AnyState, #data{
  connection = Connection
}) ->
  ?LOGINFO("stop incoming connection, reason: ~p", [Reason] ),
  {stop, Reason};

handle_event(info, {'DOWN', _, process, Root, Reason}, _AnyState, #data{
  root = Root
}) ->
  ?LOGINFO("stop server connection, reason: ~p", [Reason]),
  {stop, Reason};

handle_event(EventType, EventContent, _AnyState, _Data) ->
  ?LOGWARNING("Server connection received unexpected event type ~p, content ~p", [
    EventType, EventContent
  ]),
  keep_state_and_data.

terminate(Reason, _, _State) when Reason =:= normal; Reason =:= shutdown ->
  ?LOGDEBUG("incoming connection is terminated. Reason: ~p", [Reason]),
  ok;
terminate({connection_closed, Reason}, _, _State)->
  ?LOGDEBUG("incoming connection is closed. Reason: ~p", [Reason]),
  ok;
terminate(Reason, _, _Data) ->
  ?LOGWARNING("incoming connection is terminated. Reason: ~p", [Reason]),
  ok.

code_change(_OldVsn, State, _Extra) ->
  {ok, State}.

%% +--------------------------------------------------------------+
%% |                      Internal functions                      |
%% +--------------------------------------------------------------+

%% General Interrogation Command
handle_asdu(#asdu{
  type = ?C_IC_NA_1,
  objects = [{IOA, GroupID}]
}, #data{
  settings = #{
    asdu := ASDUSettings,
    root := Root
  },
  connection = Connection
}) ->
  %% +-------------[ Send initialization ]-------------+
  [Confirmation] = iec60870_asdu:build(#asdu{
    type = ?C_IC_NA_1,
    pn = ?POSITIVE_PN,
    cot = ?COT_ACTCON,
    objects = [{IOA, GroupID}]
  }, ASDUSettings),
  send_asdu(Connection, Confirmation),
  %% +----------------[ Sending items ]----------------+
  Items = iec60870_server:find_group_items(Root, GroupID),
  send_items(Items, Connection, ?COT_GROUP(GroupID), ASDUSettings),
  %% +---------------[ Send termination ]--------------+
  [Termination] = iec60870_asdu:build(#asdu{
    type = ?C_IC_NA_1,
    pn = ?POSITIVE_PN,
    cot = ?COT_ACTTERM,
    objects = [{IOA, GroupID}]
  }, ASDUSettings),
  send_asdu(Connection, Termination),
  keep_state_and_data;

%% Counter Interrogation Command
handle_asdu(#asdu{
  type = ?C_CI_NA_1,
  objects = [{IOA, GroupID}]
}, #data{
  settings = #{
    asdu := ASDUSettings
  },
  connection = Connection
}) ->
  %% +-------------[ Send initialization ]-------------+
  [Confirmation] = iec60870_asdu:build(#asdu{
    type = ?C_CI_NA_1,
    pn = ?POSITIVE_PN,
    cot = ?COT_ACTCON,
    objects = [{IOA, GroupID}]
  }, ASDUSettings),
  send_asdu(Connection, Confirmation),
  %% --------------------------------------------
  %% TODO: Counter interrogation is not supported
  %% +---------------[ Send termination ]--------------+
  [Termination] = iec60870_asdu:build(#asdu{
    type = ?C_CI_NA_1,
    pn = ?POSITIVE_PN,
    cot = ?COT_ACTTERM,
    objects = [{IOA, GroupID}]
  }, ASDUSettings),
  send_asdu(Connection, Termination),
  keep_state_and_data;

%% Clock Synchronization Command
handle_asdu(#asdu{
  type = ?C_CS_NA_1,
  objects = Objects
}, #data{
  settings = #{
    asdu := ASDUSettings
  },
  connection = Connection
}) ->
  %% +-------------[ Send initialization ]-------------+
  [Confirmation] = iec60870_asdu:build(#asdu{
    type = ?C_CS_NA_1,
    pn = ?POSITIVE_PN,
    cot = ?COT_ACTCON,
    objects = Objects
  }, ASDUSettings),
  send_asdu(Connection, Confirmation),
  keep_state_and_data;

%% Remote control commands
handle_asdu(#asdu{
  type = Type,
  objects = Objects
}, #data{
  connection = Connection,
  settings = #{
    command_handler := Handler,
    asdu := ASDUSettings,
    root := Reference
  }
})
  when (Type >= ?C_SC_NA_1 andalso Type =< ?C_BO_NA_1)
          orelse
        (Type >= ?C_SC_TA_1 andalso Type =< ?C_BO_TA_1) ->

  if
    is_function( Handler ) ->
      Self = self(),
      spawn(fun()->
        try
          [{IOA, Value}] = Objects,
          case Handler(Reference, Type, IOA, Value) of
            {error, HandlerError} ->
              ?LOGDEBUG("remote control handler returned error: ~p", [HandlerError]),
              %% +-------[ Negative activation confirmation ]---------+
              build_and_send(Self, Type, Objects, ?COT_ACTCON, ?NEGATIVE_PN, Connection, ASDUSettings);
            ok ->
              %% +------------[ Activation confirmation ]-------------+
              build_and_send(Self, Type, Objects, ?COT_ACTCON, ?POSITIVE_PN, Connection, ASDUSettings),
              %% +------------[ Activation termination ]--------------+
              build_and_send(Self, Type, Objects, ?COT_ACTTERM, ?POSITIVE_PN, Connection, ASDUSettings)
          end
        catch
          _:Error:Stack ->
            ?LOGERROR("remote control handler handler failed, error: ~p", [Error, Stack]),
            %% +-------[ Negative activation confirmation ]---------+
            build_and_send(Self, Type, Objects, ?COT_ACTCON, ?NEGATIVE_PN, Connection, ASDUSettings)
        end
      end);
    true ->
      %% +-------[ Negative activation confirmation ]---------+
      ?LOGWARNING("remote control request accepted, handler is not defined"),
      build_and_send(self(), Type, Objects, ?COT_ACTCON, ?NEGATIVE_PN, Connection, ASDUSettings)
  end,

  keep_state_and_data;

%% Updating data objects
handle_asdu(#asdu{
  type = Type,
  objects = Objects
}, #data{
  settings = #{
    root := Root
  }
}) when (Type >= ?M_SP_NA_1 andalso Type =< ?M_ME_ND_1)
          orelse
        (Type >= ?M_SP_TB_1 andalso Type =< ?M_EI_NA_1) ->
  [iec60870_server:update_value(Root, IOA, Value) || {IOA, Value} <- Objects],
  keep_state_and_data;

%% All other unexpected asdu types
handle_asdu(#asdu{
  type = Type
}, #data{
  settings = #{name := Name}
}) ->
  ?LOGWARNING("~p unsupported ASDU type is received: ~p", [Name, Type]),
  keep_state_and_data.

send_asdu(Connection, ASDU) ->
  Connection ! {asdu, self(), ASDU}, ok.

send_items(Items, Connection, COT, ASDUSettings) ->
  ByTypes = group_by_types(Items),
  [begin
     ListASDU = iec60870_asdu:build(#asdu{
       type = Type,
       pn = ?POSITIVE_PN,
       cot = COT,
       objects = Objects
     }, ASDUSettings),
     [send_asdu(Connection, ASDU) || ASDU <- ListASDU]
   end || {Type, Objects} <- ByTypes].

group_by_types(Objects) ->
  group_by_types(Objects, #{}).
group_by_types([{IOA, #{type := Type} = Value } | Rest], Acc) ->
  TypeAcc = maps:get(Type, Acc, #{}),
  Acc1 = Acc#{Type => TypeAcc#{IOA => Value}},
  group_by_types(Rest, Acc1);
group_by_types([], Acc) ->
  [{Type, lists:sort(maps:to_list(Objects))} || {Type, Objects} <- maps:to_list(Acc)].

<<<<<<< HEAD
build_and_send(Type, Objects, COT, PN, Connection, Settings) ->
  [Packet] = iec60870_asdu:build(#asdu{
=======
build_and_send(Server, Type, Objects, COT, PN, Connection, Settings) ->
  [Confirmation] = iec60870_asdu:build(#asdu{
>>>>>>> ed134cc3
    type = Type,
    cot = COT,
    pn = PN,
    objects = Objects
  }, Settings),
<<<<<<< HEAD
  send_asdu(Connection, Packet).
=======

  Connection ! {asdu, Server, Confirmation}.
>>>>>>> ed134cc3
<|MERGE_RESOLUTION|>--- conflicted
+++ resolved
@@ -310,21 +310,12 @@
 group_by_types([], Acc) ->
   [{Type, lists:sort(maps:to_list(Objects))} || {Type, Objects} <- maps:to_list(Acc)].
 
-<<<<<<< HEAD
-build_and_send(Type, Objects, COT, PN, Connection, Settings) ->
-  [Packet] = iec60870_asdu:build(#asdu{
-=======
 build_and_send(Server, Type, Objects, COT, PN, Connection, Settings) ->
   [Confirmation] = iec60870_asdu:build(#asdu{
->>>>>>> ed134cc3
     type = Type,
     cot = COT,
     pn = PN,
     objects = Objects
   }, Settings),
-<<<<<<< HEAD
-  send_asdu(Connection, Packet).
-=======
-
-  Connection ! {asdu, Server, Confirmation}.
->>>>>>> ed134cc3
+
+  Connection ! {asdu, Server, Confirmation}.