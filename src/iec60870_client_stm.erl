--- conflicted
+++ resolved
@@ -226,73 +226,6 @@
   ?LOGINFO("DEBUG: ~p Group Request Start!", [Name]),
   {keep_state_and_data, [{state_timeout, ?CONFIRM_TIMEOUT, timeout}]};
 
-<<<<<<< HEAD
-% Confirm
-handle_event(internal, #asdu{
-  type = ?C_IC_NA_1,
-  cot = ?COT_ACTCON,
-  pn = ?POSITIVE_PN,
-  objects = [{_IOA, ID}]
-}, #gi{
-  state = confirm,
-  id = ID
-}=State, #data{
-  name = Name
-} =Data) ->
-
-  ?LOGINFO("DEBUG: ~p, group ~p confirmed",[Name, ID]),
-
-  {next_state, State#gi{ state = run }, Data};
-
-% Reject
-handle_event(internal, #asdu{
-  type = ?C_IC_NA_1,
-  cot = ?COT_ACTCON,
-  pn = ?NEGATIVE_PN,
-  objects = [{_IOA, ID}]
-}, #gi{
-  state = confirm,
-  id = ID
-}=State, #data{
-  name = Name
-} =Data) ->
-
-  ?LOGWARNING("~p, group interrogation ~p rejected, cot ~p",[Name, ID, COT]),
-
-  {next_state, State#gi{ state = error }, Data};
-
-handle_event(state_timeout, timeout, #gi{
-  state = confirm,
-  id = ID
-}=State, #data{
-  name = Name
-} =Data) ->
-
-  ?LOGWARNING("~p, group ~p interrogation confirmation timeout",[Name, ID]),
-  {next_state, State#gi{ state = error }, Data};
-
-%%------------------------RUN-----------------------------------
-handle_event(enter, _PrevState, #gi{
-  state = run,
-  timeout = Timeout
-}, Data) ->
-  {keep_state, Data#data{ state_acc = #{} } , [{state_timeout, Timeout, timeout}]};
-
-% Update received
-handle_event(internal, #asdu{
-  type = Type,
-  objects = Objects,
-  cot = COT
-}, #gi{
-  state = run,
-  id = ID
-}, #data{
-  name = Name,
-  storage = Storage,
-  state_acc = GroupItems0
-}= Data) when (COT - ?COT_GROUP_MIN) =:= ID  ->
-
-=======
 %% GI Confirm
 handle_event(
   internal,
@@ -339,7 +272,6 @@
   #data{name = Name, storage = Storage, state_acc = GroupItems0} = Data
 ) when (COT - ?COT_GROUP_MIN) =:= ID ->
   ?LOGINFO("DEBUG: GI update of ID: ~p. Received COT: ~p, ASDU: ~p", [ID, COT, ASDU]),
->>>>>>> e2f2f428
   GroupItems =
     lists:foldl(
       fun({IOA, Value}, AccIn) ->
