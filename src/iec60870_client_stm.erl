%%% +----------------------------------------------------------------+
%%% | Copyright (c) 2024. Tokenov Alikhan, alikhantokenov@gmail.com  |
%%% | All rights reserved.                                           |
%%% | License can be found in the LICENSE file.                      |
%%% +----------------------------------------------------------------+

-module(iec60870_client_stm).
-behaviour(gen_statem).

-include("iec60870.hrl").
-include("asdu.hrl").

%%% +--------------------------------------------------------------+
%%% |                            OTP API                           |
%%% +--------------------------------------------------------------+

-export([
  callback_mode/0,
  code_change/3,
  init/1,
  handle_event/4,
  terminate/3
]).

%%% +---------------------------------------------------------------+
%%% |                         Macros & Records                      |
%%% +---------------------------------------------------------------+

%% The state of the state machine
-record(data, {
  type,
  esubscribe,
  owner,
  name,
  storage,
  diagnostics,
  groups,
  connections,
  connection,
  current_connection,
  asdu,
  state_acc}).

%% To save the state of the connections (main or redundant)
-record(connecting, {
  next_state,
  failed,
  error
}).

%% To save the state of the general interrogation requests
-record(gi, {
  state,
  id,
  timeout,
  update,
  count,
  required,
  attempts,
  rest
}).

%% To save the state of the remote control requests
-record(rc, {
  state,
  type,
  from,
  ioa,
  value
}).

%% Initial state of the general interrogation
-define(GI_STATE(G), #gi{
  state = confirm,
  id = maps:get(id, G),
  timeout = maps:get(timeout, G, ?GI_DEFAULT_TIMEOUT),
  update = maps:get(update, G, undefined),
  attempts = maps:get(attempts, G, ?GI_DEFAULT_ATTEMPTS),
  count = maps:get(count, G, undefined),
  required = maps:get(required, G, false),
  rest = []
}).

<<<<<<< HEAD
%% Group request defaults
-define(GI_DEFAULT_TIMEOUT, 60000).
-define(GI_DEFAULT_ATTEMPTS, 1).

%% All states of the STM
-define(CONNECTING, connecting).
-define(CONNECTED, connected).
-define(GI_INITIALIZATION, gi_initialization).

%% Timeout for confirmations to requests
-define(CONFIRM_TIMEOUT, 10000).

%% Remote control timeout
-define(RC_TIMEOUT, 10000).
=======
-define(STATE_INFO(State), {stm, #{state=>State, timestamp=>erlang:system_time(millisecond)}}).
>>>>>>> 3d8eb4f7

%%% +--------------------------------------------------------------+
%%% |                  OTP behaviour implementation                |
%%% +--------------------------------------------------------------+

callback_mode() -> [
  handle_event_function,
  state_enter
].

init({Owner, #{
  name := Name,
  type := Type,
  connection := ConnectionSettings,
  groups := Groups
} = Settings}) ->
  process_flag(trap_exit, true),
  Connections =
    case Settings of
      #{redundant_connection := RedundantSettings} when is_map(RedundantSettings) ->
        #{main => ConnectionSettings, redundant => RedundantSettings};
      _Other ->
        #{main => ConnectionSettings}
    end,
  Storage = ets:new(data_objects, [
    set,
    public,
    {read_concurrency, true},
    {write_concurrency, auto}
  ]),
  Diagnostics = ets:new(diagnostics, [
    set,
    public,
    {read_concurrency, true},
    {write_concurrency, auto}
  ]),

  ASDU =
    iec60870_asdu:get_settings(maps:with(maps:keys(?DEFAULT_ASDU_SETTINGS), Settings)),
  EsubscribePID =
    case esubscribe:start_link(Name) of
      {ok, PID} -> PID;
      {error, Reason} -> exit(Reason)
    end,
<<<<<<< HEAD
  {ok, #connecting{next_state = ?GI_INITIALIZATION, failed = []}, #data{
    type = Type,
    current_connection = main,
    connections = Connections,
=======
  % Required groups goes first
  {ok, {?CONNECTING, Type, ConnectionSettings#{diagnostics => Diagnostics}}, #data{
>>>>>>> 3d8eb4f7
    esubscribe = EsubscribePID,
    owner = Owner,
    name = Name,
    storage = Storage,
    diagnostics = Diagnostics,
    asdu = ASDU,
    groups = Groups
  }}.

%%% +--------------------------------------------------------------+
%%% |           Handling incoming ASDU packets                     |
%%% +--------------------------------------------------------------+

handle_event(
  info,
  {asdu, Connection, ASDU},
  _State,
  #data{name = Name, connection = Connection, asdu = ASDUSettings, current_connection = CurrentConnection} = Data
) ->
  try
    ParsedASDU = iec60870_asdu:parse(ASDU, ASDUSettings),
    {keep_state_and_data, [{next_event, internal, ParsedASDU}]}
  catch
    _:{invalid_object, _Value} = Error ->
      {stop, Error, Data};
    _:Error ->
      ?LOGERROR("client ~p connection ~p: invalid ASDU received: ~p, error: ~p", [Name, CurrentConnection, ASDU, Error]),
      keep_state_and_data
  end;

%%% +--------------------------------------------------------------+
%%% |                      Connecting State                        |
%%% +--------------------------------------------------------------+

handle_event(
  enter,
  _PrevState,
<<<<<<< HEAD
  #connecting{},
  #data{name = Name, current_connection = CurrentConnection} = _Data
) ->
  ?LOGDEBUG("client ~p connection ~p: entering CONNECTING state", [Name, CurrentConnection]),
=======
  {?CONNECTING, _, _} = State,
  #data{name = Name, diagnostics = Diagnostics} = _Data
) ->
  ets:insert(Diagnostics, ?STATE_INFO(State)),
  ?LOGDEBUG("client ~p: entering CONNECTING state", [Name]),
>>>>>>> 3d8eb4f7
  {keep_state_and_data, [{state_timeout, 0, connect}]};

handle_event(
  state_timeout,
  connect,
  #connecting{failed = Failed, error = Error},
  #data{connections = Connections, name = Name} = Data
) when length(Failed) =:= map_size(Connections) ->
  ?LOGERROR("client ~p failed to start all connections w/ reason: ~p", [Name, Error]),
  {stop, Error, Data};

handle_event(
  state_timeout,
  connect,
  #connecting{failed = Failed, next_state = NextState} = Connecting,
  #data{current_connection = CurrentConnection, type = Type, connections = Connections, name = Name} = Data
) ->
  Module = iec60870_lib:get_driver_module(Type),
  try
    Connection = Module:start_client(maps:get(CurrentConnection, Connections)),
    erlang:monitor(process, Connection),
    ?LOGINFO("client ~p started ~p connection", [Name, CurrentConnection]),
    {next_state, NextState, Data#data{connection = Connection}}
  catch
    _Exception:Reason ->
      ?LOGWARNING("client ~p failed to start ~p connection w/ reason: ~p", [Name, CurrentConnection, Reason]),
      {next_state, Connecting#connecting{
        failed = [CurrentConnection | Failed],
        error = Reason
      }, Data#data{
        current_connection = switch_connection(CurrentConnection)
      }}
  end;

%%% +--------------------------------------------------------------+
%%% |                      Init Groups State                       |
%%% +--------------------------------------------------------------+

handle_event(
  enter,
  _PrevState,
<<<<<<< HEAD
  ?GI_INITIALIZATION,
  #data{name = Name, current_connection = CurrentConnection} = _Data
) ->
  ?LOGDEBUG("client ~p connection ~p: entering INIT GROUPS state", [Name, CurrentConnection]),
=======
  ?INIT_GROUPS,
  #data{name = Name, diagnostics = Diagnostics} = _Data
) ->
  ets:insert(Diagnostics, ?STATE_INFO(?INIT_GROUPS)),
  ?LOGDEBUG("client ~p: entering INIT GROUPS state", [Name]),
>>>>>>> 3d8eb4f7
  {keep_state_and_data, [{state_timeout, 0, init}]};

handle_event(
  state_timeout,
  init,
<<<<<<< HEAD
  ?GI_INITIALIZATION,
  #data{owner = Owner, storage = Storage, groups = Groups} = Data
=======
  ?INIT_GROUPS,
  #data{owner = Owner, storage = Storage, groups = Groups, diagnostics = Diagnostics} = Data
>>>>>>> 3d8eb4f7
) ->
  GIs = [?GI_STATE(G) || G <- Groups],
  % Init update events for not required groups. They are handled in the normal mode
  [self() ! GI || GI = #gi{required = false} <- GIs],
  % Get required groups
  Required = [GI || GI = #gi{required = true} <- GIs],
  case Required of
    [G | Rest] ->
      {next_state, G#gi{rest = Rest}, Data};
    _ ->
      Owner ! {ready, self(), Storage, Diagnostics},
      {next_state, ?CONNECTED, Data}
  end;

%%% +--------------------------------------------------------------+
%%% |                        Group Interrogation                   |
%%% +--------------------------------------------------------------+

%% Sending group request and starting timer for confirmation
handle_event(
  enter,
  _PrevState,
<<<<<<< HEAD
  #gi{state = confirm, id = ID},
  #data{name = Name, asdu = ASDUSettings, connection = Connection, current_connection = CurrentConnection}
) ->
  ?LOGDEBUG("client ~p connection ~p: sending GI REQUEST for group ~p", [Name, CurrentConnection, ID]),
=======
  #gi{state = confirm, id = ID} = State,
  #data{name = Name, asdu = ASDUSettings, connection = Connection, diagnostics = Diagnostics}
) ->
  ets:insert(Diagnostics, ?STATE_INFO(State)),
  ?LOGDEBUG("client ~p: sending GI REQUEST for group ~p", [Name, ID]),
>>>>>>> 3d8eb4f7
  [GroupRequest] = iec60870_asdu:build(#asdu{
    type = ?C_IC_NA_1,
    pn = ?POSITIVE_PN,
    cot = ?COT_ACT,
    objects = [{_IOA = 0, ID}]
  }, ASDUSettings),
  send_asdu(Connection, GroupRequest),
  {keep_state_and_data, [{state_timeout, ?CONFIRM_TIMEOUT, timeout}]};

%% GI Confirm
handle_event(
  internal,
  #asdu{type = ?C_IC_NA_1, cot = ?COT_ACTCON, pn = ?POSITIVE_PN, objects = [{_IOA, ID}]},
  #gi{state = confirm, id = ID} = State,
  #data{name = Name, current_connection = CurrentConnection} = Data
) ->
  ?LOGDEBUG("client ~p connection ~p: GI CONFIRMATION for group ~p", [Name, CurrentConnection, ID]),
  {next_state, State#gi{state = run}, Data};

%% GI Reject
handle_event(
  internal,
  #asdu{type = ?C_IC_NA_1, cot = ?COT_ACTCON, pn = ?NEGATIVE_PN, objects = [{_IOA, ID}]},
  #gi{state = confirm, id = ID} = State,
  #data{name = Name, current_connection = CurrentConnection} = Data
) ->
  ?LOGWARNING("client ~p connection ~p: group ~p interrogation rejected", [Name, CurrentConnection, ID]),
  {next_state, State#gi{state = error}, Data};

handle_event(
  state_timeout,
  timeout,
  #gi{state = confirm, id = ID} = State,
  #data{name = Name, current_connection = CurrentConnection} = Data
) ->
  ?LOGWARNING("client ~p connection ~p: group ~p interrogation confirmation timeout", [Name, CurrentConnection, ID]),
  {next_state, State#gi{state = error}, Data};

%% GI Running
handle_event(
  enter,
  _PrevState,
<<<<<<< HEAD
  #gi{state = run, timeout = Timeout, id = ID},
  #data{name = Name, current_connection = CurrentConnection} = Data
) ->
  ?LOGDEBUG("client ~p connection ~p: GI RUN state for group ~p", [Name, CurrentConnection, ID]),
=======
  #gi{state = run, timeout = Timeout, id = ID} = State,
  #data{name = Name, diagnostics = Diagnostics} = Data
) ->
  ets:insert(Diagnostics, ?STATE_INFO(State)),
  ?LOGDEBUG("client ~p: entering GI RUN state for group ~p", [Name, ID]),
>>>>>>> 3d8eb4f7
  {keep_state, Data#data{state_acc = #{}}, [{state_timeout, Timeout, timeout}]};

%% Update received
handle_event(
  internal,
  #asdu{type = Type, objects = Objects, cot = COT} = ASDU,
  #gi{state = run, id = ID},
  #data{name = Name, storage = Storage, state_acc = GroupItems0, current_connection = CurrentConnection} = Data
) when (COT - ?COT_GROUP_MIN) =:= ID ->
  ?LOGDEBUG("client ~p connection ~p: GI UPDATE for group: ~p, ASDU: ~p", [Name, CurrentConnection, ID, ASDU]),
  GroupItems =
    lists:foldl(
      fun({IOA, Value}, AccIn) ->
        update_value(Name, Storage, IOA, Value#{type => Type, group => ID}),
        AccIn#{IOA => Value}
      end, GroupItems0, Objects),
  {keep_state, Data#data{state_acc = GroupItems}};

%% GI Termination (Completed)
handle_event(
  internal,
  #asdu{type = ?C_IC_NA_1, cot = ?COT_ACTTERM, pn = ?POSITIVE_PN, objects = [{_IOA, ID}]},
  #gi{state = run, id = ID, count = Count} = State,
  #data{name = Name, state_acc = GroupItems, current_connection = CurrentConnection} = Data
) ->
  ?LOGDEBUG("client ~p connection ~p: GI TERMINATION for group ~p", [Name, CurrentConnection, ID]),
  IsSuccessful =
    if
      is_number(Count) -> map_size(GroupItems) >= Count;
      true -> true
    end,
  if
    IsSuccessful ->
      {next_state, State#gi{state = finish}, Data};
    true ->
      {next_state, State#gi{state = error}, Data}
  end;

%% Interrupted
handle_event(
  internal,
  #asdu{type = ?C_IC_NA_1, cot = ?COT_ACTTERM, pn = ?NEGATIVE_PN, objects = [{_IOA, ID}]},
  #gi{state = run, id = ID} = State,
  Data
) ->
  {next_state, State#gi{state = error}, Data};

handle_event(
  state_timeout,
  timeout,
  #gi{state = run, count = Count} = State,
  #data{state_acc = GroupItems} = Data
) ->
  IsSuccessful = is_number(Count) andalso (map_size(GroupItems) >= Count),
  if
    IsSuccessful ->
      {next_state, State#gi{state = finish}, Data};
    true ->
      {next_state, State#gi{state = error}, Data}
  end;

%% GI Error (Timeout)
handle_event(
  enter,
  _PrevState,
<<<<<<< HEAD
  #gi{state = error, id = ID},
  #data{name = Name, current_connection = CurrentConnection} = _Data
) ->
  ?LOGDEBUG("client ~p connection ~p: GI TIMEOUT for group ~p", [Name, CurrentConnection, ID]),
=======
  #gi{state = error, id = ID} = State,
  #data{name = Name, diagnostics = Diagnostics} = _Data
) ->
  ets:insert(Diagnostics, ?STATE_INFO(State)),
  ?LOGDEBUG("client ~p: entering GI TIMEOUT for group ~p", [Name, ID]),
>>>>>>> 3d8eb4f7
  {keep_state_and_data, [{state_timeout, 0, timeout}]};

handle_event(
  state_timeout,
  timeout,
  #gi{state = error, id = ID, required = Required, attempts = Attempts} = State,
  #data{name = Name, current_connection = CurrentConnection} = Data
) ->
  RestAttempts = Attempts - 1,
  ?LOGDEBUG("client ~p connection ~p: GI attempts left ~p for group ~p", [Name, CurrentConnection, RestAttempts, ID]),
  if
    RestAttempts > 0 ->
      {next_state, State#gi{state = confirm, attempts = RestAttempts}, Data};
    Required =:= true ->
      {stop, {group_interrogation_error, ID}};
    true ->
      {next_state, State#gi{state = finish}, Data}
  end;

%% GI finish
handle_event(
  enter,
  _PrevState,
<<<<<<< HEAD
  #gi{state = finish, id = ID},
  #data{name = Name, current_connection = CurrentConnection}
) ->
  ?LOGDEBUG("client ~p connection ~p: GI FINISH for group ~p", [Name, CurrentConnection, ID]),
=======
  #gi{state = finish, id = ID} = State,
  #data{name = Name, diagnostics = Diagnostics}
) ->
  ets:insert(Diagnostics, ?STATE_INFO(State)),
  ?LOGDEBUG("client ~p: entering GI FINISH for group ~p", [Name, ID]),
>>>>>>> 3d8eb4f7
  {keep_state_and_data, [{state_timeout, 0, timeout}]};

handle_event(
  state_timeout,
  timeout,
  #gi{state = finish, update = Update, rest = RestGI, required = IsRequired} = State,
  #data{owner = Owner, storage = Storage, diagnostics = Diagnostics} = Data
) ->
  case {IsRequired, RestGI} of
    {true, []} ->
      Owner ! {ready, self(), Storage, Diagnostics};
    _ ->
      ignore
  end,
  % If the group must be cyclically updated queue the event
  if
    is_integer(Update) ->
      timer:send_after(Update, State#gi{state = confirm, required = false, rest = []});
    true ->
      ignore
  end,
  case RestGI of
    [NextGI | Rest] ->
      {next_state, NextGI#gi{rest = Rest}, Data};
    _ ->
      {next_state, ?CONNECTED, Data#data{state_acc = undefined}}
  end;

%%% +--------------------------------------------------------------+
%%% |                          Connected                           |
%%% +--------------------------------------------------------------+

handle_event(
  enter,
  _PrevState,
  ?CONNECTED,
<<<<<<< HEAD
  #data{name = Name, current_connection = CurrentConnection} = _Data
) ->
  ?LOGDEBUG("client ~p connection ~p: entering CONNECTED state", [Name, CurrentConnection]),
=======
  #data{name = Name, diagnostics = Diagnostics} = _Data
) ->
  ets:insert(Diagnostics, ?STATE_INFO(?CONNECTED)),
  ?LOGDEBUG("client ~p: entering CONNECTED state", [Name]),
>>>>>>> 3d8eb4f7
  keep_state_and_data;

handle_event(
  info,
  {write, IOA, Value},
  ?CONNECTED,
  #data{name = Name, connection = Connection, asdu = ASDUSettings}
) ->
  % Getting all updates
  NextItems = [Object || {Object, _Node, A} <- esubscribe:lookup(Name, update), A =/= self()],
  Items = [{IOA, Value} | NextItems],
  send_items([{IOA, Value} | Items], Connection, ?COT_SPONT, ASDUSettings),
  keep_state_and_data;

%% Handling call of remote control command
handle_event(
  {call, From},
  {write, IOA, Value},
  ?CONNECTED,
  Data
) ->
  % Start write request
  RC = #rc{
    state = confirm,
    type = maps:get(type, Value),
    from = From,
    ioa = IOA,
    value = Value
  },
  {next_state, RC, Data};

%% Event for the group update is received
%% Changing state to the group interrogation
handle_event(
  info,
  #gi{} = GI,
  ?CONNECTED,
  Data
) ->
  {next_state, GI, Data};

%%% +--------------------------------------------------------------+
%%% |                Sending remote control command                |
%%% +--------------------------------------------------------------+

%% Sending remote control command
handle_event(
  enter,
  _PrevState,
  #rc{state = confirm, type = Type, ioa = IOA, value = Value} = State,
  #data{connection = Connection, asdu = ASDUSettings, diagnostics = Diagnostics}
) ->
  ets:insert(Diagnostics, ?STATE_INFO(State)),
  [ASDU] = iec60870_asdu:build(#asdu{
    type = Type,
    pn = ?POSITIVE_PN,
    cot = ?COT_ACT,
    objects = [{IOA, Value}]
  }, ASDUSettings),
  send_asdu(Connection, ASDU),
  {keep_state_and_data, [{state_timeout, ?CONFIRM_TIMEOUT, timeout}]};

%% Remote control command confirmation
handle_event(
  internal,
  #asdu{type = Type, cot = ?COT_ACTCON, pn = ?POSITIVE_PN, objects = [{IOA, _}]},
  #rc{state = confirm, ioa = IOA, type = Type} = State,
  Data
) ->
  {next_state, State#rc{state = run}, Data};

%% Remote control command rejected
handle_event(
  internal,
  #asdu{type = Type, cot = ?COT_ACTCON, pn = ?NEGATIVE_PN, objects = [{IOA, _}]},
  #rc{state = confirm, ioa = IOA, type = Type, from = From},
  Data
) ->
  {next_state, ?CONNECTED, Data, [{reply, From, {error, reject}}]};

handle_event(
  state_timeout,
  timeout,
  #rc{state = confirm, from = From},
  Data
) ->
  {next_state, ?CONNECTED, Data, [{reply, From, {error, confirm_timeout}}]};

%% Remote control command running
handle_event(
  enter,
  _PrevState,
  #rc{state = run} = State,
  #data{diagnostics = Diagnostics}
) ->
  ets:insert(Diagnostics, ?STATE_INFO(State)),
  {keep_state_and_data, [{state_timeout, ?RC_TIMEOUT, timeout}]};

%% Remote control command termination
handle_event(
  internal,
  #asdu{type = Type, cot = ?COT_ACTTERM, pn = ?POSITIVE_PN, objects = [{IOA, _}]},
  #rc{state = run, ioa = IOA, type = Type, from = From},
  Data
) ->
  {next_state, ?CONNECTED, Data, [{reply, From, ok}]};

% Not executed
handle_event(
  internal,
  #asdu{type = Type, cot = ?COT_ACTTERM, pn = ?NEGATIVE_PN, objects = [{IOA, _}]},
  #rc{state = run, ioa = IOA, type = Type, from = From},
  Data
) ->
  {next_state, ?CONNECTED, Data, [{reply, From, {error, not_executed}}]};

handle_event(
  state_timeout,
  timeout,
  #rc{state = run, from = From}, Data
) ->
  {next_state, ?CONNECTED, Data, [{reply, From, {error, execute_timeout}}]};

%%% +--------------------------------------------------------------+
%%% |                     Handling normal updates                  |
%%% +--------------------------------------------------------------+

handle_event(
  internal,
  #asdu{type = Type, objects = Objects, cot = COT} = ASDU,
  _AnyState,
  #data{name = Name, storage = Storage, current_connection = CurrentConnection}
) when (Type >= ?M_SP_NA_1 andalso Type =< ?M_ME_ND_1)
    orelse (Type >= ?M_SP_TB_1 andalso Type =< ?M_EP_TD_1)
    orelse (Type =:= ?M_EI_NA_1) ->
  ?LOGDEBUG("client ~p connection ~p: normal ASDU update: ~p", [Name, CurrentConnection, ASDU]),
  Group =
    if
      COT >= ?COT_GROUP_MIN, COT =< ?COT_GROUP_MAX ->
        COT - ?COT_GROUP_MIN;
      true ->
        undefined
    end,
  [begin
     update_value(Name, Storage, IOA, Value#{type => Type, group => Group})
   end || {IOA, Value} <- Objects],
  keep_state_and_data;

%%% +--------------------------------------------------------------+
%%% |                  Time synchronization request                |
%%% +--------------------------------------------------------------+

handle_event(
  internal,
  #asdu{type = ?C_CS_NA_1, objects = Objects},
  _AnyState,
  #data{asdu = ASDUSettings, connection = Connection}
) ->
  [Confirmation] = iec60870_asdu:build(#asdu{
    type = ?C_CS_NA_1,
    pn = ?POSITIVE_PN,
    cot = ?COT_SPONT,
    objects = Objects
  }, ASDUSettings),
  send_asdu(Connection, Confirmation),
  keep_state_and_data;

%%% +--------------------------------------------------------------+
%%% |                        Unexpected ASDU                       |
%%% +--------------------------------------------------------------+

handle_event(
  internal,
  #asdu{type = ?C_IC_NA_1, cot = ?COT_ACTTERM, pn = PN, objects = [{_IOA, ID}]},
  _AnyState,
  #data{name = Name, current_connection = CurrentConnection}
) ->
  ?LOGINFO("client ~p connection ~p: termination of the group interrogation by ID: ~p, PN: ~p", [
    Name,
    CurrentConnection,
    ID,
    PN
  ]),
  keep_state_and_data;

handle_event(
  internal,
  #asdu{} = Unexpected,
  State,
  #data{name = Name, current_connection = CurrentConnection}
) ->
  ?LOGWARNING("client ~p connection ~p: unexpected ASDU type: ~p, state: ~p", [
    Name,
    CurrentConnection,
    Unexpected,
    State
  ]),
  keep_state_and_data;

%%% +--------------------------------------------------------------+
%%% |                          Other events                        |
%%% +--------------------------------------------------------------+

%% Notify event from esubscribe, postpone until CONNECTED
handle_event(
  info,
  {write, _IOA, _Value},
  _State,
  _Data
) ->
  %% TODO. Can we send information packets during group interrogation?
  {keep_state_and_data, [postpone]};

handle_event(
  {call, _From},
  {write, _IOA, _Value},
  _State,
  _Data
) ->
  {keep_state_and_data, [postpone]};

% Group interrogation request, postpone until CONNECTED
handle_event(
  info,
  #gi{},
  _AnyState,
  _Data
) ->
  {keep_state_and_data, [postpone]};

%% Failed send errors received from client connection
handle_event(
  info,
  {send_error, Connection, Error},
  _AnyState,
  #data{name = Name, current_connection = CurrentConnection, connection = Connection}
) ->
  ?LOGWARNING("client ~p connection ~p: failed to send packet, error: ~p", [Name, CurrentConnection, Error]),
  keep_state_and_data;

%% The root process is down
handle_event(info, {'DOWN', _, process, Connection, Reason}, CurrentState, #data{
  name = Name,
  current_connection = CurrentConnection,
  connection = Connection
}) ->
  ?LOGWARNING("client ~p connection ~p: termination, reason: ~p", [Name, CurrentConnection, Reason]),
  {next_state, #connecting{next_state = CurrentState, error = Reason, failed = [CurrentConnection]}, #data{
    current_connection = switch_connection(CurrentConnection)
  }};

handle_event(
  EventType,
  EventContent,
  _AnyState,
  #data{name = Name}
) ->
  ?LOGWARNING("client ~p connection ~p: received unexpected event type: ~p, content ~p", [
    Name, EventType, EventContent
  ]),
  keep_state_and_data.

terminate(Reason, _, #data{name = Name, current_connection = CurrentConnection, esubscribe = PID})
  when Reason =:= normal; Reason =:= shutdown ->
    exit(PID, shutdown),
    ?LOGWARNING("client ~p connection ~p: termination with reason: ~p", [Name, CurrentConnection, Reason]),
    ok;

terminate(Reason, _, #data{name = Name, current_connection = CurrentConnection}) ->
  ?LOGWARNING("client ~p connection ~p: termination with reason: ~p", [Name, CurrentConnection, Reason]),
  ok.

code_change(_OldVsn, State, _Extra) ->
  {ok, State}.

%%% +--------------------------------------------------------------+
%%% |                       Helper functions                       |
%%% +--------------------------------------------------------------+

%% Sending data objects
send_items(Items, Connection, COT, ASDUSettings) ->
  TypedItems = group_by_types(Items),
  [begin
     ASDUList = iec60870_asdu:build(#asdu{
       type = Type,
       pn = ?POSITIVE_PN,
       cot = COT,
       objects = Objects
     }, ASDUSettings),
     [send_asdu(Connection, ASDU) || ASDU <- ASDUList]
   end || {Type, Objects} <- TypedItems].

group_by_types(Objects) ->
  group_by_types(Objects, #{}).
group_by_types([{IOA, #{type := Type} = Value} | Rest], Acc) ->
  TypeAcc = maps:get(Type, Acc, #{}),
  Acc1 = Acc#{Type => TypeAcc#{IOA => Value}},
  group_by_types(Rest, Acc1);
group_by_types([], Acc) ->
  [{Type, lists:sort(maps:to_list(Objects))} || {Type, Objects} <- maps:to_list(Acc)].

send_asdu(Connection, ASDU) ->
  Connection ! {asdu, self(), ASDU}, ok.

update_value(Name, Storage, ID, InValue) ->
  OldValue =
    case ets:lookup(Storage, ID) of
      [{_, Map}] -> Map;
      _ -> #{
        % All object types have these keys
        value => undefined,
        group => undefined
      }
    end,
  NewValue = maps:merge(OldValue, InValue#{
    accept_ts => erlang:system_time(millisecond)
  }),
  ets:insert(Storage, {ID, NewValue}),
  % Any updates notification
  esubscribe:notify(Name, update, {ID, NewValue}),
  % Only address notification
  esubscribe:notify(Name, ID, NewValue).

%% Alternating between connections
switch_connection(_Connection = main) -> redundant;
switch_connection(_Connection = redundant) -> main.<|MERGE_RESOLUTION|>--- conflicted
+++ resolved
@@ -39,7 +39,8 @@
   connection,
   current_connection,
   asdu,
-  state_acc}).
+  state_acc
+}).
 
 %% To save the state of the connections (main or redundant)
 -record(connecting, {
@@ -81,24 +82,7 @@
   rest = []
 }).
 
-<<<<<<< HEAD
-%% Group request defaults
--define(GI_DEFAULT_TIMEOUT, 60000).
--define(GI_DEFAULT_ATTEMPTS, 1).
-
-%% All states of the STM
--define(CONNECTING, connecting).
--define(CONNECTED, connected).
--define(GI_INITIALIZATION, gi_initialization).
-
-%% Timeout for confirmations to requests
--define(CONFIRM_TIMEOUT, 10000).
-
-%% Remote control timeout
--define(RC_TIMEOUT, 10000).
-=======
 -define(STATE_INFO(State), {stm, #{state=>State, timestamp=>erlang:system_time(millisecond)}}).
->>>>>>> 3d8eb4f7
 
 %%% +--------------------------------------------------------------+
 %%% |                  OTP behaviour implementation                |
@@ -135,7 +119,6 @@
     {read_concurrency, true},
     {write_concurrency, auto}
   ]),
-
   ASDU =
     iec60870_asdu:get_settings(maps:with(maps:keys(?DEFAULT_ASDU_SETTINGS), Settings)),
   EsubscribePID =
@@ -143,15 +126,10 @@
       {ok, PID} -> PID;
       {error, Reason} -> exit(Reason)
     end,
-<<<<<<< HEAD
   {ok, #connecting{next_state = ?GI_INITIALIZATION, failed = []}, #data{
     type = Type,
     current_connection = main,
     connections = Connections,
-=======
-  % Required groups goes first
-  {ok, {?CONNECTING, Type, ConnectionSettings#{diagnostics => Diagnostics}}, #data{
->>>>>>> 3d8eb4f7
     esubscribe = EsubscribePID,
     owner = Owner,
     name = Name,
@@ -189,18 +167,11 @@
 handle_event(
   enter,
   _PrevState,
-<<<<<<< HEAD
-  #connecting{},
-  #data{name = Name, current_connection = CurrentConnection} = _Data
-) ->
+  #connecting{} = State,
+  #data{name = Name, current_connection = CurrentConnection, diagnostics = Diagnostics} = _Data
+) ->
+  ets:insert(Diagnostics, ?STATE_INFO(State)),
   ?LOGDEBUG("client ~p connection ~p: entering CONNECTING state", [Name, CurrentConnection]),
-=======
-  {?CONNECTING, _, _} = State,
-  #data{name = Name, diagnostics = Diagnostics} = _Data
-) ->
-  ets:insert(Diagnostics, ?STATE_INFO(State)),
-  ?LOGDEBUG("client ~p: entering CONNECTING state", [Name]),
->>>>>>> 3d8eb4f7
   {keep_state_and_data, [{state_timeout, 0, connect}]};
 
 handle_event(
@@ -242,30 +213,18 @@
 handle_event(
   enter,
   _PrevState,
-<<<<<<< HEAD
   ?GI_INITIALIZATION,
-  #data{name = Name, current_connection = CurrentConnection} = _Data
-) ->
+  #data{name = Name, current_connection = CurrentConnection, diagnostics = Diagnostics} = _Data
+) ->
+  ets:insert(Diagnostics, ?STATE_INFO(?INIT_GROUPS)),
   ?LOGDEBUG("client ~p connection ~p: entering INIT GROUPS state", [Name, CurrentConnection]),
-=======
-  ?INIT_GROUPS,
-  #data{name = Name, diagnostics = Diagnostics} = _Data
-) ->
-  ets:insert(Diagnostics, ?STATE_INFO(?INIT_GROUPS)),
-  ?LOGDEBUG("client ~p: entering INIT GROUPS state", [Name]),
->>>>>>> 3d8eb4f7
   {keep_state_and_data, [{state_timeout, 0, init}]};
 
 handle_event(
   state_timeout,
   init,
-<<<<<<< HEAD
   ?GI_INITIALIZATION,
-  #data{owner = Owner, storage = Storage, groups = Groups} = Data
-=======
-  ?INIT_GROUPS,
   #data{owner = Owner, storage = Storage, groups = Groups, diagnostics = Diagnostics} = Data
->>>>>>> 3d8eb4f7
 ) ->
   GIs = [?GI_STATE(G) || G <- Groups],
   % Init update events for not required groups. They are handled in the normal mode
@@ -288,18 +247,11 @@
 handle_event(
   enter,
   _PrevState,
-<<<<<<< HEAD
-  #gi{state = confirm, id = ID},
-  #data{name = Name, asdu = ASDUSettings, connection = Connection, current_connection = CurrentConnection}
-) ->
+  #gi{state = confirm, id = ID} = State,
+  #data{name = Name, asdu = ASDUSettings, connection = Connection, current_connection = CurrentConnection, diagnostics = Diagnostics}
+) ->
+  ets:insert(Diagnostics, ?STATE_INFO(State)),
   ?LOGDEBUG("client ~p connection ~p: sending GI REQUEST for group ~p", [Name, CurrentConnection, ID]),
-=======
-  #gi{state = confirm, id = ID} = State,
-  #data{name = Name, asdu = ASDUSettings, connection = Connection, diagnostics = Diagnostics}
-) ->
-  ets:insert(Diagnostics, ?STATE_INFO(State)),
-  ?LOGDEBUG("client ~p: sending GI REQUEST for group ~p", [Name, ID]),
->>>>>>> 3d8eb4f7
   [GroupRequest] = iec60870_asdu:build(#asdu{
     type = ?C_IC_NA_1,
     pn = ?POSITIVE_PN,
@@ -342,18 +294,11 @@
 handle_event(
   enter,
   _PrevState,
-<<<<<<< HEAD
-  #gi{state = run, timeout = Timeout, id = ID},
-  #data{name = Name, current_connection = CurrentConnection} = Data
-) ->
+  #gi{state = run, timeout = Timeout, id = ID} = State,
+  #data{name = Name, current_connection = CurrentConnection, diagnostics = Diagnostics} = Data
+) ->
+  ets:insert(Diagnostics, ?STATE_INFO(State)),
   ?LOGDEBUG("client ~p connection ~p: GI RUN state for group ~p", [Name, CurrentConnection, ID]),
-=======
-  #gi{state = run, timeout = Timeout, id = ID} = State,
-  #data{name = Name, diagnostics = Diagnostics} = Data
-) ->
-  ets:insert(Diagnostics, ?STATE_INFO(State)),
-  ?LOGDEBUG("client ~p: entering GI RUN state for group ~p", [Name, ID]),
->>>>>>> 3d8eb4f7
   {keep_state, Data#data{state_acc = #{}}, [{state_timeout, Timeout, timeout}]};
 
 %% Update received
@@ -419,18 +364,11 @@
 handle_event(
   enter,
   _PrevState,
-<<<<<<< HEAD
-  #gi{state = error, id = ID},
-  #data{name = Name, current_connection = CurrentConnection} = _Data
-) ->
+  #gi{state = error, id = ID} = State,
+  #data{name = Name, current_connection = CurrentConnection, diagnostics = Diagnostics} = _Data
+) ->
+  ets:insert(Diagnostics, ?STATE_INFO(State)),
   ?LOGDEBUG("client ~p connection ~p: GI TIMEOUT for group ~p", [Name, CurrentConnection, ID]),
-=======
-  #gi{state = error, id = ID} = State,
-  #data{name = Name, diagnostics = Diagnostics} = _Data
-) ->
-  ets:insert(Diagnostics, ?STATE_INFO(State)),
-  ?LOGDEBUG("client ~p: entering GI TIMEOUT for group ~p", [Name, ID]),
->>>>>>> 3d8eb4f7
   {keep_state_and_data, [{state_timeout, 0, timeout}]};
 
 handle_event(
@@ -454,18 +392,11 @@
 handle_event(
   enter,
   _PrevState,
-<<<<<<< HEAD
-  #gi{state = finish, id = ID},
-  #data{name = Name, current_connection = CurrentConnection}
-) ->
+  #gi{state = finish, id = ID} = State,
+  #data{name = Name, current_connection = CurrentConnection, diagnostics = Diagnostics}
+) ->
+  ets:insert(Diagnostics, ?STATE_INFO(State)),
   ?LOGDEBUG("client ~p connection ~p: GI FINISH for group ~p", [Name, CurrentConnection, ID]),
-=======
-  #gi{state = finish, id = ID} = State,
-  #data{name = Name, diagnostics = Diagnostics}
-) ->
-  ets:insert(Diagnostics, ?STATE_INFO(State)),
-  ?LOGDEBUG("client ~p: entering GI FINISH for group ~p", [Name, ID]),
->>>>>>> 3d8eb4f7
   {keep_state_and_data, [{state_timeout, 0, timeout}]};
 
 handle_event(
@@ -502,16 +433,10 @@
   enter,
   _PrevState,
   ?CONNECTED,
-<<<<<<< HEAD
-  #data{name = Name, current_connection = CurrentConnection} = _Data
-) ->
+  #data{name = Name, current_connection = CurrentConnection, diagnostics = Diagnostics} = _Data
+) ->
+  ets:insert(Diagnostics, ?STATE_INFO(?CONNECTED)),
   ?LOGDEBUG("client ~p connection ~p: entering CONNECTED state", [Name, CurrentConnection]),
-=======
-  #data{name = Name, diagnostics = Diagnostics} = _Data
-) ->
-  ets:insert(Diagnostics, ?STATE_INFO(?CONNECTED)),
-  ?LOGDEBUG("client ~p: entering CONNECTED state", [Name]),
->>>>>>> 3d8eb4f7
   keep_state_and_data;
 
 handle_event(
