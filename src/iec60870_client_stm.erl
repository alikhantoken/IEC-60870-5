--- conflicted
+++ resolved
@@ -25,16 +25,6 @@
 %%% +---------------------------------------------------------------+
 %%% |                         Macros & Records                      |
 %%% +---------------------------------------------------------------+
-
-%% All client states
--define(CONNECTING, connecting).
--define(CONNECTED, connected).
--define(ACTIVATION, activation).
--define(WRITE, write).
--define(INIT_GROUPS, init_groups).
--define(GROUP_REQUEST, group_request).
-
--define(GROUP_REQUEST_ATTEMPTS, 1).
 
 -record(data, {
   esubscribe,
@@ -44,11 +34,6 @@
   groups,
   connection,
   asdu,
-<<<<<<< HEAD
-  objects_counter
-}).
-
-=======
   state_acc
 }).
 
@@ -99,7 +84,6 @@
   rest = []
 }).
 
->>>>>>> 99316613
 %%% +--------------------------------------------------------------+
 %%% |                  OTP behaviour implementation                |
 %%% +--------------------------------------------------------------+
@@ -115,25 +99,20 @@
   connection := ConnectionSettings,
   groups := Groups
 } = Settings}) ->
-  Storage =
-    ets:new(data_objects, [
-      set,
-      public,
-      {read_concurrency, true},
-      {write_concurrency, auto}
-    ]),
-  ASDU =
-    iec60870_asdu:get_settings(maps:with(maps:keys(?DEFAULT_ASDU_SETTINGS), Settings)),
+  Storage = ets:new(data_objects, [
+    set,
+    public,
+    {read_concurrency, true},
+    {write_concurrency, auto}
+  ]),
+  ASDU = iec60870_asdu:get_settings(maps:with(maps:keys(?DEFAULT_ASDU_SETTINGS), Settings)),
   EsubscribePID =
     case esubscribe:start_link(Name) of
       {ok, PID} -> PID;
       {error, Reason} -> exit(Reason)
     end,
+  % Required groups goes first
   {ok, {?CONNECTING, Type, ConnectionSettings}, #data{
-<<<<<<< HEAD
-    objects_counter = #{},
-=======
->>>>>>> 99316613
     esubscribe = EsubscribePID,
     owner = Owner,
     name = Name,
@@ -165,36 +144,15 @@
 %%% |                      Connecting State                        |
 %%% +--------------------------------------------------------------+
 
-handle_event(
-  enter,
-  _PrevState,
-  {?CONNECTING, _, _},
-  _Data
-) ->
+handle_event(enter, _PrevState, {?CONNECTING, _, _}, _Data) ->
   {keep_state_and_data, [{state_timeout, 0, connect}]};
 
-<<<<<<< HEAD
-handle_event(
-  state_timeout,
-  connect,
-  {?CONNECTING, Type, Settings},
-  #data{groups = Groups} = Data
-) ->
-  Module = iec60870_lib:get_driver_module(Type),
-  try
-    % Required groups goes first in the list
-    SortedGroups =
-      lists:sort(fun(A, _B) -> maps:get(required, A) =:= true end, Groups),
-    Connection = Module:start_client(Settings),
-    {next_state, {?INIT_GROUPS, SortedGroups}, Data#data{
-=======
 handle_event(state_timeout, connect, {?CONNECTING, Type, Settings}, Data) ->
   Module = iec60870_lib:get_driver_module(Type),
   try
     Connection =
       Module:start_client(Settings),
     {next_state, ?INIT_GROUPS, Data#data{
->>>>>>> 99316613
       connection = Connection
     }}
   catch
@@ -205,39 +163,6 @@
 %%% +--------------------------------------------------------------+
 %%% |                      Init Groups State                       |
 %%% +--------------------------------------------------------------+
-<<<<<<< HEAD
-
-handle_event(
-  enter,
-  _PrevState,
-  {?INIT_GROUPS, _},
-  _Data
-) ->
-  {keep_state_and_data, [{state_timeout, 0, init}]};
-
-handle_event(
-  state_timeout,
-  init,
-  {?INIT_GROUPS, [Group | Rest]},
-  Data
-) ->
-  Attempts = get_group_attempts(Group),
-  {next_state, {?GROUP_REQUEST, update, Attempts, Group, {?INIT_GROUPS, Rest}}, Data};
-
-handle_event(
-  state_timeout,
-  init,
-  {?INIT_GROUPS, []},
-  #data{
-    owner = Owner,
-    storage = Storage
-  } = Data
-) ->
-  % All groups have been received, the cache is ready
-  % and therefore we can return a reference to it
-  Owner ! {ready, self(), Storage},
-  {next_state, ?CONNECTED, Data};
-=======
 handle_event(enter, _PrevState, ?INIT_GROUPS, _Data) ->
   {keep_state_and_data, [{state_timeout, 0, init}]};
 
@@ -258,7 +183,6 @@
     [G | Rest]-> {next_state, G#gi{ rest = Rest }, Data};
     _-> {next_state, ?CONNECTED, Data}
   end;
->>>>>>> 99316613
 
 %%% +--------------------------------------------------------------+
 %%% |                        Group Interrogation                   |
@@ -274,25 +198,6 @@
   connection = Connection
 }) ->
 
-<<<<<<< HEAD
-%% Starting group request
-handle_event(
-  enter,
-  _PrevState,
-  {?GROUP_REQUEST, update, _Attempts, _Group, _NextState},
-  _Data
-) ->
-  {keep_state_and_data, [{state_timeout, 0, init}]};
-
-%% Sending group request and starting timer for timeout
-handle_event(
-  state_timeout,
-  init,
-  {?GROUP_REQUEST, update, _Attempts, #{id := GroupID, timeout := Timeout}, _NextState},
-  #data{connection = Connection, asdu = ASDUSettings} = Data
-) ->
-=======
->>>>>>> 99316613
   [GroupRequest] = iec60870_asdu:build(#asdu{
     type = ?C_IC_NA_1,
     pn = ?POSITIVE_PN,
@@ -301,76 +206,6 @@
   }, ASDUSettings),
 
   send_asdu(Connection, GroupRequest),
-<<<<<<< HEAD
-  {keep_state, Data#data{objects_counter = #{}}, [{state_timeout, Timeout, timeout}]};
-
-%% Retrying to send the group request
-handle_event(
-  state_timeout,
-  timeout,
-  {?GROUP_REQUEST, update, Attempts, #{id := ID} = Group, NextState},
-  Data
-) when Attempts > 0 ->
-  ?LOGWARNING("timeout of the group request, retrying by group ID: ~p", [ID]),
-  {next_state, {?GROUP_REQUEST, update, Attempts - 1, Group, NextState}, Data};
-
-%% No attempts left for the group request
-handle_event(
-  state_timeout,
-  timeout,
-  {?GROUP_REQUEST, update, _Attempts, #{id := ID, count := Count, required := true} = Group,
-    {?INIT_GROUPS, _} = NextState},
-  #data{objects_counter = Objects} = Data
-) ->
-  ?LOGWARNING("timeout of the required group request: ~p", [ID]),
-  case check_received_objects(Objects, Count) of
-    true ->
-      start_group_request_timer(Group),
-      {next_state, NextState, Data};
-    false ->
-      {stop, {group_request_timeout, ID}}
-  end;
-
-%% Except in the state INIT_GROUPS, all groups will be handled without crashing
-handle_event(
-  state_timeout,
-  timeout,
-  {?GROUP_REQUEST, update, _Attempts, #{id := ID} = Group, NextState},
-  Data
-) ->
-  ?LOGWARNING("group request timeout: ~p, continuing without crash...", [ID]),
-  start_group_request_timer(Group),
-  {next_state, NextState, Data};
-
-%%% +--------------------------------------------------------------+
-%%% |                    Remote control command                    |
-%%% +--------------------------------------------------------------+
-
-%% Sending remote control request
-handle_event(
-  enter,
-  _PrevState,
-  {?WRITE, _From, IOA, #{type := Type} = Value},
-  #data{connection = Connection, asdu = ASDUSettings}
-) ->
-  [ASDU] = iec60870_asdu:build(#asdu{
-    type = Type,
-    pn = ?POSITIVE_PN,
-    cot = ?COT_ACT,
-    objects = [{IOA, Value}]
-  }, ASDUSettings),
-  send_asdu(Connection, ASDU),
-  keep_state_and_data;
-
-%% Timeout of the remote control
-handle_event(
-  state_timeout,
-  _PrevState,
-  {?WRITE, From, _, _},
-  Data
-) ->
-  {next_state, ?CONNECTED, Data, [{reply, From, write_timeout}]};
-=======
 
   ?LOGINFO("DEBUG: ~p Group Request Start!",[Name]),
 
@@ -391,7 +226,6 @@
   ?LOGINFO("DEBUG: ~p, group ~p confirmed",[Name, ID]),
 
   {next_state, State#gi{ state = run }, Data};
->>>>>>> 99316613
 
 % Reject
 handle_event(internal, #asdu{
@@ -441,41 +275,6 @@
   state_acc = GroupItems0
 }= Data) when (COT - ?COT_GROUP_MIN) =:= ID  ->
 
-<<<<<<< HEAD
-handle_event(
-  enter,
-  _PrevState,
-  ?CONNECTED,
-  _Data
-) ->
-  keep_state_and_data;
-
-%% Event from timer for the group update is received
-%% Changing state to the group request
-handle_event(
-  info,
-  {update_group, Group, PID},
-  ?CONNECTED,
-  Data
-) when PID =:= self() ->
-  Attempts = get_group_attempts(Group),
-  {next_state, {?GROUP_REQUEST, update, Attempts, Group, ?CONNECTED}, Data};
-
-%% Handling call of remote control command
-%% Note: we can only write in the CONNECTED state
-handle_event(
-  {call, From},
-  {write, IOA, DataObject},
-  State,
-  Data
-) ->
-  case State =:= ?CONNECTED of
-    true ->
-      ?LOGWARNING("remote control request timeout, address: ~p, object: ~p", [IOA, DataObject]),
-      {next_state, {?WRITE, From, IOA, DataObject}, Data, [{state_timeout, ?DEFAULT_WRITE_TIMEOUT, ?CONNECTED}]};
-    false ->
-      {keep_state_and_data, [{reply, From, {error, {connection_not_ready, State}}}]}
-=======
   GroupItems =
     lists:foldl(fun({IOA, Value}, AccIn) ->
       update_value(Name, Storage, IOA, Value#{type => Type, group => ID}),
@@ -593,98 +392,12 @@
       {next_state, NextGI#gi{ rest = Rest }, Data};
     _->
       {next_state, ?CONNECTED, Data#data{ state_acc = undefined }}
->>>>>>> 99316613
   end;
 
 %%% +--------------------------------------------------------------+
 %%% |                          Connected                           |
 %%% +--------------------------------------------------------------+
 
-<<<<<<< HEAD
-%% Notify event from esubscribe
-handle_event(
-  info,
-  {write, IOA, Value},
-  _State,
-  #data{
-    name = Name,
-    connection = Connection,
-    asdu = ASDUSettings
-  }
-) ->
-  % Getting all object updates
-  NextItems = [Object || {Object, _Node, A} <- esubscribe:lookup(Name, update), A =/= self()],
-  Items = [{IOA, Value} | NextItems],
-  send_data_objects([{IOA, Value} | Items], Connection, ?COT_SPONT, ASDUSettings),
-  keep_state_and_data;
-
-%% Parsing incoming data objects
-handle_event(
-  info,
-  {asdu, Connection, ASDU},
-  State,
-  #data{
-    name = Name,
-    connection = Connection,
-    asdu = ASDUSettings
-  } = Data
-) ->
-  try
-    ParsedASDU = iec60870_asdu:parse(ASDU, ASDUSettings),
-    handle_asdu(ParsedASDU, State, Data)
-  catch
-    _Exception:Reason ->
-      case Reason of
-        {invalid_object, _Value} ->
-          {stop, Reason, Data};
-        _Other ->
-          ?LOGERROR("~p invalid data object (ASDU) received: ~p, reason: ~p", [Name, ASDU, Reason]),
-          keep_state_and_data
-      end
-  end;
-
-%% Failed send error received from the client connection
-handle_event(
-  info,
-  {send_error, Connection, Error},
-  _AnyState,
-  #data{connection = Connection} = _Data
-) ->
-  ?LOGWARNING("client failed to send packet due to a reason: ~p", [Error]),
-  keep_state_and_data;
-
-%% If we receive updates on the group while in a state
-%% other than the connected state, we will defer
-%% processing them until the current event is completed
-handle_event(
-  info,
-  {update_group, _, PID},
-  _AnyState,
-  _Data
-) when PID =:= self() ->
-  {keep_state_and_data, [postpone]};
-
-handle_event(
-  EventType,
-  EventContent,
-  _AnyState,
-  _Data
-) ->
-  ?LOGWARNING("client connection received unexpected event type ~p, content ~p", [
-    EventType,
-    EventContent
-  ]),
-  keep_state_and_data.
-
-terminate(Reason, _, _State = #data{esubscribe = PID}) when Reason =:= normal; Reason =:= shutdown ->
-  exit(PID, shutdown),
-  ?LOGWARNING("client connection terminated normally with a reason: ~p", [Reason]),
-  ok;
-
-terminate(Reason, _, _State) ->
-  ?LOGWARNING("client connection terminated abnormally with a reason: ~p", [Reason]),
-  ok.
-=======
 handle_event(enter, _PrevState, ?CONNECTED, #data{
   owner = Owner,
   storage = Storage
@@ -767,7 +480,6 @@
 } =Data) ->
 
   ?LOGINFO("DEBUG: ~p, ioa ~p write confirmed",[Name, IOA]),
->>>>>>> 99316613
 
   {next_state, State#rc{ state = run }, Data};
 
@@ -845,39 +557,14 @@
   {next_state, ?CONNECTED, Data, [{reply, From, {error, execute_timeout}}]};
 
 %%% +--------------------------------------------------------------+
-<<<<<<< HEAD
-%%% |                     Data object handlers                     |
-%%% +--------------------------------------------------------------+
-
-%% Receiving information data objects
-handle_asdu(#asdu{
-=======
 %%% |                       Handling normal updates                |
 %%% +--------------------------------------------------------------+
 handle_event(internal, #asdu{
->>>>>>> 99316613
   type = Type,
   objects = Objects,
   cot = COT
 }, _AnyState, #data{
   name = Name,
-<<<<<<< HEAD
-  storage = Storage,
-  objects_counter = ObjectsCounter
-} = Data)
-  when (Type >= ?M_SP_NA_1 andalso Type =< ?M_ME_ND_1)
-    orelse (Type >= ?M_SP_TB_1 andalso Type =< ?M_EP_TD_1)
-    orelse (Type =:= ?M_EI_NA_1) ->
-  Group = parse_group_cot(COT),
-  % Saving received objects into counter map
-  UpdatedObjectsCounter =
-    lists:foldl(
-      fun({IOA, Value}, AccIn) ->
-        update_data_object(Name, Storage, IOA, Value#{type => Type, group => Group}),
-        AccIn#{IOA => Value}
-      end, ObjectsCounter, Objects),
-  {keep_state, Data#data{objects_counter = UpdatedObjectsCounter}};
-=======
   storage = Storage
 })
   when
@@ -892,7 +579,6 @@
       true ->
         undefined
     end,
->>>>>>> 99316613
 
   [update_value(Name, Storage, IOA, Value#{type => Type, group => Group}) || {IOA, Value} <- Objects],
 
@@ -901,48 +587,10 @@
 %%% +--------------------------------------------------------------+
 %%% |                  Time synchronization request                |
 %%% +--------------------------------------------------------------+
-<<<<<<< HEAD
-
-%% Confirmation of the group request
-handle_asdu(#asdu{
-  type = ?C_IC_NA_1,
-  cot = ?COT_ACTCON,
-  objects = [{_IOA, _GroupID}]
-}, {?GROUP_REQUEST, update, _Attempts, _Group, _NextState}, _Data) ->
-  keep_state_and_data;
-
-%% Rejection of the group request
-handle_asdu(#asdu{
-  type = ?C_IC_NA_1,
-  cot = COT,
-  pn = ?NEGATIVE_PN,
-  objects = [{_IOA, GroupID}]
-}, {?GROUP_REQUEST, update, _Attempts, #{id := GroupID}, NextState}, Data) ->
-  ?LOGWARNING("negative response on the group request, GroupID: ~p, COT ~p", [GroupID, COT]),
-  case NextState of
-    {?INIT_GROUPS, _} ->
-      {stop, negative_pn_group_request, Data};
-    _Other ->
-      {next_state, NextState, Data}
-  end;
-
-%% Termination of the group request
-handle_asdu(#asdu{
-  type = ?C_IC_NA_1,
-  cot = ?COT_ACTTERM,
-  objects = [{_IOA, GroupID}]
-}, {?GROUP_REQUEST, update, _Attempts, #{id := GroupID} = Group, NextState}, Data) ->
-  start_group_request_timer(Group),
-  {next_state, NextState, Data};
-
-%% Time synchronization request
-handle_asdu(#asdu{type = ?C_CS_NA_1, objects = Objects}, _State, #data{
-=======
 handle_event(internal, #asdu{
   type = ?C_CS_NA_1,
   objects = Objects
 }, _AnyState, #data{
->>>>>>> 99316613
   asdu = ASDUSettings,
   connection = Connection
 }) ->
@@ -970,19 +618,6 @@
   ]),
   keep_state_and_data;
 
-<<<<<<< HEAD
-%% All other unexpected asdu types
-handle_asdu(#asdu{} = Unexpected, State, _Data) ->
-  ?LOGWARNING("unexpected data object was received: ASDU: ~p, state: ~p", [Unexpected, State]),
-  keep_state_and_data.
-
-%%% +--------------------------------------------------------------+
-%%% |                      Internal functions                      |
-%%% +--------------------------------------------------------------+
-
-send_data_objects(Items, Connection, COT, ASDUSettings) ->
-  TypedItems = group_objects_by_type(Items),
-=======
 %%% +--------------------------------------------------------------+
 %%% |                        Other events                          |
 %%% +--------------------------------------------------------------+
@@ -1028,7 +663,6 @@
 %% Sending data objects
 send_items(Items, Connection, COT, ASDUSettings) ->
   TypedItems = group_by_types(Items),
->>>>>>> 99316613
   [begin
      ASDUList = iec60870_asdu:build(#asdu{
        type = Type,
@@ -1039,61 +673,33 @@
      [send_asdu(Connection, ASDU) || ASDU <- ASDUList]
    end || {Type, Objects} <- TypedItems].
 
-group_objects_by_type(Objects) ->
-  group_objects_by_type(Objects, #{}).
-group_objects_by_type([{IOA, #{type := Type} = Value} | Rest], Acc) ->
+group_by_types(Objects) ->
+  group_by_types(Objects, #{}).
+group_by_types([{IOA, #{type := Type} = Value} | Rest], Acc) ->
   TypeAcc = maps:get(Type,Acc,#{}),
   Acc1 = Acc#{Type => TypeAcc#{IOA => Value}},
-  group_objects_by_type(Rest, Acc1);
-group_objects_by_type([], Acc) ->
+  group_by_types(Rest, Acc1);
+group_by_types([], Acc) ->
   [{Type, lists:sort(maps:to_list(Objects))} || {Type, Objects} <- maps:to_list(Acc)].
 
 send_asdu(Connection, ASDU) ->
   Connection ! {asdu, self(), ASDU}, ok.
 
-<<<<<<< HEAD
-get_group_attempts(#{attempts := undefined}) ->
-  ?GROUP_REQUEST_ATTEMPTS;
-get_group_attempts(#{attempts := Value}) ->
-  Value.
-
-check_received_objects(Objects, MinCount) when is_integer(MinCount) ->
-  maps:size(Objects) >= MinCount;
-check_received_objects(_Objects, _MinCount) ->
-  false.
-
-parse_group_cot(COT)
-  when COT >= ?COT_GROUP_MIN andalso COT =< ?COT_GROUP_MAX ->
-    COT - ?COT_GROUP_MIN;
-parse_group_cot(_COT) ->
-  undefined.
-
-start_group_request_timer(Group) ->
-  case Group of
-    #{update := UpdateCycle} when is_integer(UpdateCycle) ->
-      timer:send_after(UpdateCycle, {update_group, Group, self()});
-    _ ->
-      ignore
-  end.
-
-update_data_object(Name, Storage, ID, InObject) ->
-  OldObject =
-=======
 update_value(Name, Storage, ID, InValue) ->
   OldValue =
->>>>>>> 99316613
     case ets:lookup(Storage, ID) of
       [{_, Map}] -> Map;
       _ -> #{
+        % All object types have these keys
         value => undefined,
         group => undefined
       }
     end,
-  NewObject = maps:merge(OldObject, InObject#{
+  NewValue = maps:merge(OldValue, InValue#{
     accept_ts => erlang:system_time(millisecond)
   }),
-  ets:insert(Storage, {ID, NewObject}),
+  ets:insert(Storage, {ID, NewValue}),
   % Any updates notification
-  esubscribe:notify(Name, update, {ID, NewObject}),
+  esubscribe:notify(Name, update, {ID, NewValue}),
   % Only address notification
-  esubscribe:notify(Name, ID, NewObject).+  esubscribe:notify(Name, ID, NewValue).